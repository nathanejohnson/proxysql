#ifndef __CLASS_MYSQL_THREAD_H
#define __CLASS_MYSQL_THREAD_H
#define ____CLASS_STANDARD_MYSQL_THREAD_H
#include "proxysql.h"
#include "cpp.h"
#ifdef IDLE_THREADS
#include <sys/epoll.h>
#endif // IDLE_THREADS
#include <atomic>

#define MIN_POLL_LEN 8
#define MIN_POLL_DELETE_RATIO  8
#define MY_EPOLL_THREAD_MAXEVENTS 128

#define ADMIN_HOSTGROUP	-2
#define STATS_HOSTGROUP	-3
#define SQLITE_HOSTGROUP -4


#define MYSQL_DEFAULT_SQL_MODE	""
#define MYSQL_DEFAULT_TIME_ZONE	"SYSTEM"

static unsigned int near_pow_2 (unsigned int n) {
  unsigned int i = 1;
  while (i < n) i <<= 1;
  return i ? i : n;
}

#ifdef IDLE_THREADS
typedef struct __attribute__((aligned(CACHE_LINE_SIZE))) _conn_exchange_t {
	pthread_mutex_t mutex_idles;
	PtrArray *idle_mysql_sessions;
	pthread_mutex_t mutex_resumes;
	PtrArray *resume_mysql_sessions;
} conn_exchange_t;
#endif // IDLE_THREADS

typedef struct _thr_id_username_t {
	uint32_t id;
	char *username;
} thr_id_usr;

typedef struct _kill_queue_t {
	pthread_mutex_t m;
	std::vector<thr_id_usr *> conn_ids;
	std::vector<thr_id_usr *> query_ids;
} kill_queue_t;

class ProxySQL_Poll {

  private:
  void shrink() {
    unsigned int new_size=near_pow_2(len+1);
    fds=(struct pollfd *)realloc(fds,new_size*sizeof(struct pollfd));
    myds=(MySQL_Data_Stream **)realloc(myds,new_size*sizeof(MySQL_Data_Stream *));
		last_recv=(unsigned long long *)realloc(last_recv,new_size*sizeof(unsigned long long));
		last_sent=(unsigned long long *)realloc(last_sent,new_size*sizeof(unsigned long long));
    size=new_size;
  };
  void expand(unsigned int more) {
    if ( (len+more) > size ) {
      unsigned int new_size=near_pow_2(len+more);
      fds=(struct pollfd *)realloc(fds,new_size*sizeof(struct pollfd));
      myds=(MySQL_Data_Stream **)realloc(myds,new_size*sizeof(MySQL_Data_Stream *));
			last_recv=(unsigned long long *)realloc(last_recv,new_size*sizeof(unsigned long long));
			last_sent=(unsigned long long *)realloc(last_sent,new_size*sizeof(unsigned long long));
      size=new_size;
    }
  };

  public:
	unsigned int poll_timeout;
	unsigned long loops;
	StatCounters *loop_counters;
  unsigned int len;
  unsigned int size;
  struct pollfd *fds;
  MySQL_Data_Stream **myds;
	unsigned long long *last_recv;
	unsigned long long *last_sent;
	volatile int pending_listener_add;
	volatile int pending_listener_del;

  ProxySQL_Poll() {
#ifdef PROXYSQL_STATSCOUNTERS_NOLOCK
		loop_counters=new StatCounters(15,10);
#else
		loop_counters=new StatCounters(15,10,false);
#endif
		poll_timeout=0;
		loops=0;
		len=0;
		pending_listener_add=0;
		pending_listener_del=0;
    size=MIN_POLL_LEN;
    fds=(struct pollfd *)malloc(size*sizeof(struct pollfd));
    myds=(MySQL_Data_Stream **)malloc(size*sizeof(MySQL_Data_Stream *));
		last_recv=(unsigned long long *)malloc(size*sizeof(unsigned long long));
		last_sent=(unsigned long long *)malloc(size*sizeof(unsigned long long));
  };

  ~ProxySQL_Poll() {
    unsigned int i;
    for (i=0;i<len;i++) {
      if (
				myds[i] && // fix bug #278 . This should be caused by not initialized datastreams used to ping the backend
				myds[i]->myds_type==MYDS_LISTENER) {
        delete myds[i];
      }
    }
    free(myds);
    free(fds);
		free(last_recv);
		free(last_sent);
		delete loop_counters;
  };

  void add(uint32_t _events, int _fd, MySQL_Data_Stream *_myds, unsigned long long sent_time) {
    if (len==size) {
      expand(1);
    }
    myds[len]=_myds;
    fds[len].fd=_fd;
    fds[len].events=_events;
    fds[len].revents=0;
		if (_myds) {
			_myds->mypolls=this;
			_myds->poll_fds_idx=len;  // fix a serious bug
		}
    last_recv[len]=monotonic_time();
    last_sent[len]=sent_time;
    len++;
  };

  void remove_index_fast(unsigned int i) {
		if ((int)i==-1) return;
		myds[i]->poll_fds_idx=-1; // this prevents further delete
    if (i != (len-1)) {
      myds[i]=myds[len-1];
      fds[i].fd=fds[len-1].fd;
      fds[i].events=fds[len-1].events;
      fds[i].revents=fds[len-1].revents;
			myds[i]->poll_fds_idx=i;  // fix a serious bug
    	last_recv[i]=last_recv[len-1];
    	last_sent[i]=last_sent[len-1];
    }
    len--;
    if ( ( len>MIN_POLL_LEN ) && ( size > len*MIN_POLL_DELETE_RATIO ) ) {
      shrink();
    }
  };  

	int find_index(int fd) {
		unsigned int i;
		for (i=0; i<len; i++) {
			if (fds[i].fd==fd) {
				return i;
			}
		}
		return -1;
	}

};


class MySQL_Thread
{
	private:
	unsigned int servers_table_version_previous;
	unsigned int servers_table_version_current;
  unsigned long long last_processing_idles;
	MySQL_Connection **my_idle_conns;
  bool processing_idles;
	bool maintenance_loop;

	PtrArray *cached_connections;

#ifdef IDLE_THREADS
	struct epoll_event events[MY_EPOLL_THREAD_MAXEVENTS];
	int efd;
	unsigned int mysess_idx;
	std::map<unsigned int, unsigned int> sessmap;
#endif // IDLE_THREADS

	Session_Regex **match_regexes;

	protected:
	int nfds;

	public:

	void *gen_args;	// this is a generic pointer to create any sort of structure

	ProxySQL_Poll mypolls;
	pthread_t thread_id;
	unsigned long long curtime;
	unsigned long long pre_poll_time;
	unsigned long long last_maintenance_time;
	std::atomic<unsigned long long> atomic_curtime;
	PtrArray *mysql_sessions;
	PtrArray *mirror_queue_mysql_sessions;
	PtrArray *mirror_queue_mysql_sessions_cache;
#ifdef IDLE_THREADS
	PtrArray *idle_mysql_sessions;
	PtrArray *resume_mysql_sessions;

	conn_exchange_t myexchange;
#endif // IDLE_THREADS

	int pipefd[2];
	int shutdown;
	kill_queue_t kq;

	bool epoll_thread;
	bool poll_timeout_bool;

	// status variables are per thread only
	// in this way, there is no need for atomic operation and there is no cache miss
	// when it is needed a total, all threads are checked
	struct {
		unsigned long long backend_stmt_prepare;
		unsigned long long backend_stmt_execute;
		unsigned long long backend_stmt_close;
		unsigned long long frontend_stmt_prepare;
		unsigned long long frontend_stmt_execute;
		unsigned long long frontend_stmt_close;
		unsigned long long queries;
		unsigned long long queries_slow;
		unsigned long long queries_gtid;
		unsigned long long queries_backends_bytes_sent;
		unsigned long long queries_backends_bytes_recv;
		unsigned long long queries_frontends_bytes_sent;
		unsigned long long queries_frontends_bytes_recv;
		unsigned long long query_processor_time;
		unsigned long long backend_query_time;
		unsigned long long mysql_backend_buffers_bytes;
		unsigned long long mysql_frontend_buffers_bytes;
		unsigned long long mysql_session_internal_bytes;
		unsigned long long ConnPool_get_conn_immediate;
		unsigned long long ConnPool_get_conn_success;
		unsigned long long ConnPool_get_conn_failure;
		unsigned long long gtid_binlog_collected;
		unsigned long long gtid_session_collected;
		unsigned long long generated_pkt_err;
		unsigned long long max_connect_timeout_err;
		unsigned long long unexpected_com_quit;
		unsigned long long unexpected_packet;
		unsigned long long killed_connections;
		unsigned long long killed_queries;
		unsigned int active_transactions;
	} status_variables;

	struct {
		bool stats_time_backend_query;
		bool stats_time_query_processor;
		bool query_cache_stores_empty_result;
	} variables;

  pthread_mutex_t thread_mutex;
  MySQL_Thread();
  ~MySQL_Thread();
  MySQL_Session * create_new_session_and_client_data_stream(int _fd);
  bool init();
  void run();
  void poll_listener_add(int sock);
  void poll_listener_del(int sock);
  void register_session(MySQL_Session*, bool up_start=true);
  void unregister_session(int);
  struct pollfd * get_pollfd(unsigned int i);
  bool process_data_on_data_stream(MySQL_Data_Stream *myds, unsigned int n);
  void process_all_sessions();
  void refresh_variables();
  void register_session_connection_handler(MySQL_Session *_sess, bool _new=false);
  void unregister_session_connection_handler(int idx, bool _new=false);
  void listener_handle_new_connection(MySQL_Data_Stream *myds, unsigned int n);
	void Get_Memory_Stats();
	MySQL_Connection * get_MyConn_local(unsigned int, MySQL_Session *sess, char *gtid_uuid, uint64_t gtid_trxid);
	void push_MyConn_local(MySQL_Connection *);
	void return_local_connections();
	void Scan_Sessions_to_Kill(PtrArray *mysess);
	void Scan_Sessions_to_Kill_All();
};


typedef MySQL_Thread * create_MySQL_Thread_t();
typedef void destroy_MySQL_Thread_t(MySQL_Thread *);

class iface_info {
	public:
	char *iface;
	char *address;
	int port;
	int fd;
	iface_info(char *_i, char *_a, int p, int f) {
		iface=strdup(_i);
		address=strdup(_a);
		port=p;
		fd=f;
	}
	~iface_info() {
		free(iface);
		free(address);
		close(fd);
	}
};

class MySQL_Listeners_Manager {
	private:
	PtrArray *ifaces;
	public:
  MySQL_Listeners_Manager();
	~MySQL_Listeners_Manager();
	int add(const char *iface, unsigned int num_threads, int **perthrsocks);
	int find_idx(const char *iface);
	int find_idx(const char *address, int port);
	iface_info * find_iface_from_fd(int fd);
	int get_fd(unsigned int idx);
	void del(unsigned int idx);
};

class MySQL_Threads_Handler
{
	private:
	int shutdown_;
	size_t stacksize;
	pthread_attr_t attr;
	pthread_rwlock_t rwlock;
	PtrArray *bind_fds;
	MySQL_Listeners_Manager *MLM;
	public:
	struct {
		int monitor_history;
		int monitor_connect_interval;
		int monitor_connect_timeout;
		int monitor_ping_interval;
		int monitor_ping_max_failures;
		int monitor_ping_timeout;
		int monitor_read_only_interval;
		int monitor_read_only_timeout;
		int monitor_read_only_max_timeout_count;
		bool monitor_enabled;
		bool monitor_wait_timeout;
		bool monitor_writer_is_also_reader;
		int monitor_replication_lag_interval;
		int monitor_replication_lag_timeout;
		int monitor_groupreplication_healthcheck_interval;
		int monitor_groupreplication_healthcheck_timeout;
		int monitor_galera_healthcheck_interval;
		int monitor_galera_healthcheck_timeout;
		int monitor_query_interval;
		int monitor_query_timeout;
		int monitor_slave_lag_when_null;
		int monitor_threads_min;
		int monitor_threads_max;
		int monitor_threads_queue_maxsize;
		char *monitor_username;
		char *monitor_password;
		char * monitor_replication_lag_use_percona_heartbeat;
		int ping_interval_server_msec;
		int ping_timeout_server;
		int shun_on_failures;
		int shun_recovery_time_sec;
		int query_retries_on_failure;
		bool client_multi_statements;
		int connect_retries_on_failure;
		int connect_retries_delay;
		int connection_delay_multiplex_ms;
		int connection_max_age_ms;
		int connect_timeout_server;
		int connect_timeout_server_max;
		int free_connections_pct;
#ifdef IDLE_THREADS
		int session_idle_ms;
		bool session_idle_show_processlist;
#endif // IDLE_THREADS
		bool sessions_sort;
		char *default_schema;
		char *interfaces;
		char *server_version;
		uint8_t default_charset;
		bool servers_stats;
		bool commands_stats;
		bool query_digests;
		bool query_digests_lowercase;
<<<<<<< HEAD
		bool query_digests_normalize_digest_text;
=======
		bool query_digests_track_hostname;
>>>>>>> 5117e1d3
		bool default_reconnect;
		bool have_compress;
		bool have_ssl;
		bool client_found_rows;
		bool multiplexing;
//		bool stmt_multiplexing;
		bool forward_autocommit;
		bool enforce_autocommit_on_reads;
		bool autocommit_false_not_reusable;
		bool autocommit_false_is_transaction;
		bool verbose_query_error;
		int max_allowed_packet;
		int throttle_connections_per_sec_to_hostgroup;
		int max_transaction_time;
		int threshold_query_length;
		int threshold_resultset_size;
		int query_digests_max_digest_length;
		int query_digests_max_query_length;
		int wait_timeout;
		int throttle_max_bytes_per_second_to_client;
		int throttle_ratio_server_to_client;
		int max_connections;
		int max_stmts_per_connection;
		int max_stmts_cache;
		int mirror_max_concurrency;
		int mirror_max_queue_length;
		int default_max_latency_ms;
		int default_query_delay;
		int default_query_timeout;
		int query_processor_iterations;
		int query_processor_regex;
		int reset_connection_algorithm;
		int auto_increment_delay_multiplex;
		int long_query_time;
		int hostgroup_manager_verbose;
		int binlog_reader_connect_retry_msec;
		char *init_connect;
		char *add_ldap_user_comment;
		char *default_sql_mode;
		char *default_time_zone;
#ifdef DEBUG
		bool session_debug;
#endif /* DEBUG */
		uint32_t server_capabilities;
		int poll_timeout;
		int poll_timeout_on_failure;
		int connpoll_reset_queue_length;
		char *eventslog_filename;
		int eventslog_filesize;
		// SSL related, proxy to server
		char * ssl_p2s_ca;
		char * ssl_p2s_cert;
		char * ssl_p2s_key;
		char * ssl_p2s_cipher;
		int query_cache_size_MB;
		bool stats_time_backend_query;
		bool stats_time_query_processor;
		bool query_cache_stores_empty_result;
		bool kill_backend_connection_when_disconnect;
	} variables;
	struct {
		unsigned int mirror_sessions_current;
	} status_variables;
	unsigned int num_threads;
	proxysql_mysql_thread_t *mysql_threads;
#ifdef IDLE_THREADS
	proxysql_mysql_thread_t *mysql_threads_idles;
#endif // IDLE_THREADS
	unsigned int get_global_version();
	void wrlock();
 	void wrunlock();
	void commit();
	char *get_variable(char *name);
	bool set_variable(char *name, char *value);
	char **get_variables_list();
	bool has_variable(const char * name);

	MySQL_Threads_Handler();
	~MySQL_Threads_Handler();
	
	char *get_variable_string(char *name);
	uint8_t get_variable_uint8(char *name);
	uint16_t get_variable_uint16(char *name);
	int get_variable_int(const char *name);
	void print_version();
	void init(unsigned int num=0, size_t stack=0);
	proxysql_mysql_thread_t *create_thread(unsigned int tn, void *(*start_routine) (void *), bool);
	void shutdown_threads();
	int listener_add(const char *iface);
	int listener_add(const char *address, int port);
	int listener_del(const char *iface);
	int listener_del(const char *address, int port);
	void start_listeners();
	void stop_listeners();
	void signal_all_threads(unsigned char _c=0);
	SQLite3_result * SQL3_Processlist();
	SQLite3_result * SQL3_GlobalStatus(bool _memory);
	bool kill_session(uint32_t _thread_session_id);
	unsigned long long get_total_mirror_queue();
	unsigned long long get_total_backend_stmt_prepare();
	unsigned long long get_total_backend_stmt_execute();
	unsigned long long get_total_backend_stmt_close();
	unsigned long long get_total_frontend_stmt_prepare();
	unsigned long long get_total_frontend_stmt_execute();
	unsigned long long get_total_frontend_stmt_close();
	unsigned long long get_total_queries();
	unsigned long long get_slow_queries();
	unsigned long long get_gtid_queries();
	unsigned long long get_gtid_session_collected();
	unsigned long long get_queries_backends_bytes_recv();
	unsigned long long get_queries_backends_bytes_sent();
	unsigned long long get_queries_frontends_bytes_recv();
	unsigned long long get_queries_frontends_bytes_sent();
	unsigned int get_active_transations();
#ifdef IDLE_THREADS
	unsigned int get_non_idle_client_connections();
#endif // IDLE_THREADS
	unsigned long long get_query_processor_time();
	unsigned long long get_backend_query_time();
	unsigned long long get_mysql_backend_buffers_bytes();
	unsigned long long get_mysql_frontend_buffers_bytes();
	unsigned long long get_mysql_session_internal_bytes();
	unsigned long long get_ConnPool_get_conn_immediate();
	unsigned long long get_ConnPool_get_conn_success();
	unsigned long long get_ConnPool_get_conn_failure();
	unsigned long long get_generated_pkt_err();
	unsigned long long get_max_connect_timeout();
	unsigned long long get_unexpected_com_quit();
	unsigned long long get_unexpected_packet();
	unsigned long long get_killed_connections();
	unsigned long long get_killed_queries();
	iface_info *MLM_find_iface_from_fd(int fd) {
		return MLM->find_iface_from_fd(fd);
	}
	void Get_Memory_Stats();
	void kill_connection_or_query(uint32_t _thread_session_id, bool query, char *username);
};


#endif /* __CLASS_MYSQL_THREAD_H */<|MERGE_RESOLUTION|>--- conflicted
+++ resolved
@@ -382,11 +382,8 @@
 		bool commands_stats;
 		bool query_digests;
 		bool query_digests_lowercase;
-<<<<<<< HEAD
 		bool query_digests_normalize_digest_text;
-=======
 		bool query_digests_track_hostname;
->>>>>>> 5117e1d3
 		bool default_reconnect;
 		bool have_compress;
 		bool have_ssl;
