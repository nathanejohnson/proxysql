#include "proxysql.h"
#include "cpp.h"
#include "SpookyV2.h"

extern const CHARSET_INFO * proxysql_find_charset_nr(unsigned int nr);

#define PROXYSQL_USE_RESULT

// Bug https://mariadb.atlassian.net/browse/CONC-136
//int STDCALL mysql_select_db_start(int *ret, MYSQL *mysql, const char *db);
//int STDCALL mysql_select_db_cont(int *ret, MYSQL *mysql, int ready_status);

/*
void * MySQL_Connection::operator new(size_t size) {
	return l_alloc(size);
}

void MySQL_Connection::operator delete(void *ptr) {
	l_free(sizeof(MySQL_Connection),ptr);
}
*/

//extern __thread char *mysql_thread___default_schema;

static int
mysql_status(short event, short cont) {
	int status= 0;
	if (event & POLLIN)
		status|= MYSQL_WAIT_READ;
	if (event & POLLOUT)
		status|= MYSQL_WAIT_WRITE;
//	if (event==0 && cont==true) {
//		status |= MYSQL_WAIT_TIMEOUT;
//	}
//	FIXME: handle timeout
//	if (event & PROXY_TIMEOUT)
//		status|= MYSQL_WAIT_TIMEOUT;
	return status;
}


MySQL_Connection_userinfo::MySQL_Connection_userinfo() {
	username=NULL;
	password=NULL;
	schemaname=NULL;
	hash=0;
	//schemaname=strdup(mysql_thread___default_schema);
}

MySQL_Connection_userinfo::~MySQL_Connection_userinfo() {
	if (username) free(username);
	if (password) free(password);
	if (schemaname) free(schemaname);
}

uint64_t MySQL_Connection_userinfo::compute_hash() {
	int l=0;
	if (username)
		l+=strlen(username);
	if (password)
		l+=strlen(password);
	if (schemaname)
		l+=strlen(schemaname);
// two random seperator
#define _COMPUTE_HASH_DEL1_	"-ujhtgf76y576574fhYTRDF345wdt-"
#define _COMPUTE_HASH_DEL2_	"-8k7jrhtrgJHRgrefgreyhtRFewg6-"
	l+=strlen(_COMPUTE_HASH_DEL1_);
	l+=strlen(_COMPUTE_HASH_DEL2_);
	char *buf=(char *)malloc(l+1);
	l=0;
	if (username) {
		strcpy(buf+l,username);
		l+=strlen(username);
	}
	strcpy(buf+l,_COMPUTE_HASH_DEL1_);
	l+=strlen(_COMPUTE_HASH_DEL1_);
	if (password) {
		strcpy(buf+l,password);
		l+=strlen(password);
	}
	if (schemaname) {
		strcpy(buf+l,schemaname);
		l+=strlen(schemaname);
	}
	strcpy(buf+l,_COMPUTE_HASH_DEL2_);
	l+=strlen(_COMPUTE_HASH_DEL2_);
	hash=SpookyHash::Hash64(buf,l,0);
	free(buf);
	return hash;
}

void MySQL_Connection_userinfo::set(char *u, char *p, char *s) {
	if (u) {
		if (username) free(username);
		username=strdup(u);
	}
	if (p) {
		if (password) free(password);
		password=strdup(p);
	}
	if (s) {
		if (schemaname) free(schemaname);
		schemaname=strdup(s);
	}
	compute_hash();
}

void MySQL_Connection_userinfo::set(MySQL_Connection_userinfo *ui) {
	set(ui->username, ui->password, ui->schemaname);
}


bool MySQL_Connection_userinfo::set_schemaname(char *_new, int l) {
	if ((schemaname==NULL) || (strncmp(_new,schemaname,l))) {
		if (schemaname) {
			free(schemaname);
			schemaname=NULL;
		}
		if (l) {
			schemaname=(char *)malloc(l+1);
			memcpy(schemaname,_new,l);
			schemaname[l]=0;
		} else {
			int k=strlen(mysql_thread___default_schema);
			schemaname=(char *)malloc(k+1);
			memcpy(schemaname,mysql_thread___default_schema,k);
			schemaname[k]=0;
		}
		compute_hash();
		return true;
	}
	return false;
}



MySQL_Connection::MySQL_Connection() {
	//memset(&myconn,0,sizeof(MYSQL));
	mysql=NULL;
	async_state_machine=ASYNC_CONNECT_START;
	ret_mysql=NULL;
	send_quit=true;
	myds=NULL;
	inserted_into_pool=0;
	reusable=false;
	has_prepared_statement=false;
	processing_prepared_statement_prepare=false;
	processing_prepared_statement_execute=false;
	parent=NULL;
	userinfo=new MySQL_Connection_userinfo();
	fd=-1;
	status_flags=0;
	options.compression_min_length=0;
	options.server_version=NULL;
	options.autocommit=true;
	compression_pkt_id=0;
	mysql_result=NULL;
	query.ptr=NULL;
	query.length=0;
	largest_query_length=0;
	MyRS=NULL;
<<<<<<< HEAD
	creation_time=0;
=======
	processing_multi_statement=false;
>>>>>>> ffd39707
	proxy_debug(PROXY_DEBUG_MYSQL_CONNPOOL, 4, "Creating new MySQL_Connection %p\n", this);
};

MySQL_Connection::~MySQL_Connection() {
	proxy_debug(PROXY_DEBUG_MYSQL_CONNPOOL, 4, "Destroying MySQL_Connection %p\n", this);
	if (options.server_version) free(options.server_version);
	if (userinfo) {
		delete userinfo;
		userinfo=NULL;
	}
	if (mysql) {
		// always decrease the counter
		__sync_fetch_and_sub(&MyHGM->status.server_connections_connected,1);
		async_free_result();
		close_mysql(); // this take care of closing mysql connection
		mysql=NULL;
	}
//	// FIXME: with the use of mysql client library , this part should be gone.
//	// for now only commenting it to be sure it is not needed 
//	if (myds) {
//		myds->shut_hard();
//	} else {
//		proxy_debug(PROXY_DEBUG_MYSQL_CONNPOOL, 4, "MySQL_Connection %p , fd:%d\n", this, fd);
//		shutdown(fd, SHUT_RDWR);
//		close(fd);
//	}
	if (MyRS) {
		delete MyRS;
	}
};

bool MySQL_Connection::set_autocommit(bool _ac) {
	proxy_debug(PROXY_DEBUG_MYSQL_CONNPOOL, 4, "Setting autocommit %d\n", _ac);
	options.autocommit=_ac;
	return _ac;
}

uint8_t MySQL_Connection::set_charset(uint8_t _c) {
	proxy_debug(PROXY_DEBUG_MYSQL_CONNPOOL, 4, "Setting charset %d\n", _c);
	options.charset=_c;
	return _c;
}

bool MySQL_Connection::is_expired(unsigned long long timeout) {
// FIXME: here the check should be a sanity check
// FIXME: for now this is just a temporary (and stupid) check
	return false;
}

void MySQL_Connection::set_status_transaction(bool v) {
	if (v) {
		status_flags |= STATUS_MYSQL_CONNECTION_TRANSACTION;
	} else {
		status_flags &= ~STATUS_MYSQL_CONNECTION_TRANSACTION;
	}
}

void MySQL_Connection::set_status_compression(bool v) {
	if (v) {
		status_flags |= STATUS_MYSQL_CONNECTION_COMPRESSION;
	} else {
		status_flags &= ~STATUS_MYSQL_CONNECTION_COMPRESSION;
	}
}

void MySQL_Connection::set_status_get_lock(bool v) {
	if (v) {
		status_flags |= STATUS_MYSQL_CONNECTION_GET_LOCK;
	} else {
		status_flags &= ~STATUS_MYSQL_CONNECTION_GET_LOCK;
	}
}

void MySQL_Connection::set_status_lock_tables(bool v) {
	if (v) {
		status_flags |= STATUS_MYSQL_CONNECTION_LOCK_TABLES;
	} else {
		status_flags &= ~STATUS_MYSQL_CONNECTION_LOCK_TABLES;
	}
}

void MySQL_Connection::set_status_temporary_table(bool v) {
	if (v) {
		status_flags |= STATUS_MYSQL_CONNECTION_TEMPORARY_TABLE;
	} else {
		status_flags &= ~STATUS_MYSQL_CONNECTION_TEMPORARY_TABLE;
	}
}

void MySQL_Connection::set_status_user_variable(bool v) {
	if (v) {
		status_flags |= STATUS_MYSQL_CONNECTION_USER_VARIABLE;
	} else {
		status_flags &= ~STATUS_MYSQL_CONNECTION_USER_VARIABLE;
	}
}

void MySQL_Connection::set_status_prepared_statement(bool v) {
	if (v) {
		status_flags |= STATUS_MYSQL_CONNECTION_PREPARED_STATEMENT;
	} else {
		status_flags &= ~STATUS_MYSQL_CONNECTION_PREPARED_STATEMENT;
	}
}

bool MySQL_Connection::get_status_transaction() {
	return status_flags & STATUS_MYSQL_CONNECTION_TRANSACTION;
}

bool MySQL_Connection::get_status_compression() {
	return status_flags & STATUS_MYSQL_CONNECTION_COMPRESSION;
}

bool MySQL_Connection::get_status_user_variable() {
	return status_flags & STATUS_MYSQL_CONNECTION_USER_VARIABLE;
}

bool MySQL_Connection::get_status_get_lock() {
	return status_flags & STATUS_MYSQL_CONNECTION_GET_LOCK;
}

bool MySQL_Connection::get_status_lock_tables() {
	return status_flags & STATUS_MYSQL_CONNECTION_LOCK_TABLES;
}

bool MySQL_Connection::get_status_temporary_table() {
	return status_flags & STATUS_MYSQL_CONNECTION_TEMPORARY_TABLE;
}

bool MySQL_Connection::get_status_prepared_statement() {
	return status_flags & STATUS_MYSQL_CONNECTION_PREPARED_STATEMENT;
}

// non blocking API
void MySQL_Connection::connect_start() {
	PROXY_TRACE();
	mysql=mysql_init(NULL);
	assert(mysql);
	mysql_options(mysql, MYSQL_OPT_NONBLOCK, 0);
	unsigned int timeout= 1;
	mysql_options(mysql, MYSQL_OPT_CONNECT_TIMEOUT, (void *)&timeout);
	const CHARSET_INFO * c = proxysql_find_charset_nr(mysql_thread___default_charset);
	if (!c) {
		proxy_error("Not existing charset number %u\n", mysql_thread___default_charset);
		assert(0);
	}
	mysql_options(mysql, MYSQL_SET_CHARSET_NAME, c->csname);
	unsigned long client_flags = 0;
	if (mysql_thread___client_found_rows)
		client_flags += CLIENT_FOUND_ROWS;
	if (parent->compression)
		client_flags += CLIENT_COMPRESS;
	client_flags += CLIENT_MULTI_STATEMENTS; // FIXME: add global variable
	if (parent->port) {
		async_exit_status=mysql_real_connect_start(&ret_mysql, mysql, parent->address, userinfo->username, userinfo->password, userinfo->schemaname, parent->port, NULL, client_flags);
	} else {
		async_exit_status=mysql_real_connect_start(&ret_mysql, mysql, "localhost", userinfo->username, userinfo->password, userinfo->schemaname, parent->port, parent->address, client_flags);
	}
	fd=mysql_get_socket(mysql);
}

void MySQL_Connection::connect_cont(short event) {
	proxy_debug(PROXY_DEBUG_MYSQL_PROTOCOL, 6,"event=%d\n", event);
	async_exit_status = mysql_real_connect_cont(&ret_mysql, mysql, mysql_status(event, true));
}

void MySQL_Connection::change_user_start() {
	PROXY_TRACE();
	//fprintf(stderr,"change_user_start FD %d\n", fd);
	MySQL_Connection_userinfo *_ui=myds->sess->client_myds->myconn->userinfo;
	async_exit_status = mysql_change_user_start(&ret_bool,mysql,_ui->username, _ui->password, _ui->schemaname);
}

void MySQL_Connection::change_user_cont(short event) {
	proxy_debug(PROXY_DEBUG_MYSQL_PROTOCOL, 6,"event=%d\n", event);
	async_exit_status = mysql_change_user_cont(&ret_bool, mysql, mysql_status(event, true));
}

void MySQL_Connection::ping_start() {
	PROXY_TRACE();
	//fprintf(stderr,"ping_start FD %d\n", fd);
	async_exit_status = mysql_ping_start(&interr,mysql);
}

void MySQL_Connection::ping_cont(short event) {
	proxy_debug(PROXY_DEBUG_MYSQL_PROTOCOL, 6,"event=%d\n", event);
	//fprintf(stderr,"ping_cont FD %d, event %d\n", fd, event);
	async_exit_status = mysql_ping_cont(&interr,mysql, mysql_status(event, true));
}

void MySQL_Connection::initdb_start() {
	PROXY_TRACE();
	MySQL_Connection_userinfo *client_ui=myds->sess->client_myds->myconn->userinfo;
	async_exit_status = mysql_select_db_start(&interr,mysql,client_ui->schemaname);
}

void MySQL_Connection::initdb_cont(short event) {
	proxy_debug(PROXY_DEBUG_MYSQL_PROTOCOL, 6,"event=%d\n", event);
	async_exit_status = mysql_select_db_cont(&interr,mysql, mysql_status(event, true));
}


void MySQL_Connection::set_autocommit_start() {
	PROXY_TRACE();
	async_exit_status = mysql_autocommit_start(&ret_bool, mysql, options.autocommit);
}

void MySQL_Connection::set_autocommit_cont(short event) {
	proxy_debug(PROXY_DEBUG_MYSQL_PROTOCOL, 6,"event=%d\n", event);
	async_exit_status = mysql_autocommit_cont(&ret_bool, mysql, mysql_status(event, true));
}

void MySQL_Connection::set_names_start() {
	PROXY_TRACE();
	const CHARSET_INFO * c = proxysql_find_charset_nr(options.charset);
	if (!c) {
		proxy_error("Not existing charset number %u\n", options.charset);
		assert(0);
	}
	async_exit_status = mysql_set_character_set_start(&interr,mysql, c->csname);
}

void MySQL_Connection::set_names_cont(short event) {
	proxy_debug(PROXY_DEBUG_MYSQL_PROTOCOL, 6,"event=%d\n", event);
	async_exit_status = mysql_set_character_set_cont(&interr,mysql, mysql_status(event, true));
}

void MySQL_Connection::set_query(char *stmt, unsigned long length) {
	query.length=length;
	query.ptr=stmt;
	if (length > largest_query_length) {
		largest_query_length=length;
	}
	//query.ptr=(char *)malloc(length);
	//memcpy(query.ptr,stmt,length);
}

void MySQL_Connection::real_query_start() {
	PROXY_TRACE();
	async_exit_status = mysql_real_query_start(&interr , mysql, query.ptr, query.length);
}

void MySQL_Connection::real_query_cont(short event) {
	proxy_debug(PROXY_DEBUG_MYSQL_PROTOCOL, 6,"event=%d\n", event);
	async_exit_status = mysql_real_query_cont(&interr ,mysql , mysql_status(event, true));
}

void MySQL_Connection::store_result_start() {
	PROXY_TRACE();
	async_exit_status = mysql_store_result_start(&mysql_result, mysql);
}

void MySQL_Connection::store_result_cont(short event) {
	proxy_debug(PROXY_DEBUG_MYSQL_PROTOCOL, 6,"event=%d\n", event);
	async_exit_status = mysql_store_result_cont(&mysql_result , mysql , mysql_status(event, true));
}

#define NEXT_IMMEDIATE(new_st) do { async_state_machine = new_st; goto handler_again; } while (0)

MDB_ASYNC_ST MySQL_Connection::handler(short event) {
	if (mysql==NULL) {
		// it is the first time handler() is being called
		async_state_machine=ASYNC_CONNECT_START;
		myds->wait_until=myds->sess->thread->curtime+mysql_thread___connect_timeout_server*1000;
	}
handler_again:
	proxy_debug(PROXY_DEBUG_MYSQL_PROTOCOL, 6,"async_state_machine=%d\n", async_state_machine);
	switch (async_state_machine) {
		case ASYNC_CONNECT_START:
			connect_start();
			if (async_exit_status) {
				next_event(ASYNC_CONNECT_CONT);
			} else {
				NEXT_IMMEDIATE(ASYNC_CONNECT_END);
			}
			break;
		case ASYNC_CONNECT_CONT:
			if (event) {
				connect_cont(event);
			}
			if (async_exit_status) {
					if (myds->sess->thread->curtime >= myds->wait_until) {
						NEXT_IMMEDIATE(ASYNC_CONNECT_TIMEOUT);
					}
      	next_event(ASYNC_CONNECT_CONT);
			} else {
				NEXT_IMMEDIATE(ASYNC_CONNECT_END);
			}
    break;
			break;
		case ASYNC_CONNECT_END:
			if (!ret_mysql) {
				// always increase the counter
				proxy_error("Failed to mysql_real_connect() on %s:%d , %d: %s\n", parent->address, parent->port, mysql_errno(mysql), mysql_error(mysql));
    		NEXT_IMMEDIATE(ASYNC_CONNECT_FAILED);
			} else {
    		NEXT_IMMEDIATE(ASYNC_CONNECT_SUCCESSFUL);
			}
    	break;
		case ASYNC_CONNECT_SUCCESSFUL:
			__sync_fetch_and_add(&MyHGM->status.server_connections_connected,1);
			__sync_fetch_and_add(&parent->connect_OK,1);
			break;
		case ASYNC_CONNECT_FAILED:
			parent->connect_error(mysql_errno(mysql));
			break;
		case ASYNC_CONNECT_TIMEOUT:
			proxy_error("Connect timeout on %s:%d : %llu - %llu = %llu\n",  parent->address, parent->port, myds->sess->thread->curtime , myds->wait_until, myds->sess->thread->curtime - myds->wait_until);
			parent->connect_error(mysql_errno(mysql));
			break;
		case ASYNC_CHANGE_USER_START:
			change_user_start();
			if (async_exit_status) {
				next_event(ASYNC_CHANGE_USER_CONT);
			} else {
				NEXT_IMMEDIATE(ASYNC_CHANGE_USER_END);
			}
			break;
		case ASYNC_CHANGE_USER_CONT:
			assert(myds->sess->status==CHANGING_USER_SERVER);
			change_user_cont(event);
			if (async_exit_status) {
				next_event(ASYNC_CHANGE_USER_CONT);
			} else {
				NEXT_IMMEDIATE(ASYNC_CHANGE_USER_END);
			}
			break;
		case ASYNC_CHANGE_USER_END:
			if (ret_bool) {
				fprintf(stderr,"Failed to mysql_change_user()");
				NEXT_IMMEDIATE(ASYNC_CHANGE_USER_FAILED);
			} else {
				NEXT_IMMEDIATE(ASYNC_CHANGE_USER_SUCCESSFUL);
			}
			break;
		case ASYNC_CHANGE_USER_SUCCESSFUL:
			break;
		case ASYNC_CHANGE_USER_FAILED:
			break;
		case ASYNC_PING_START:
			ping_start();
			if (async_exit_status) {
				next_event(ASYNC_PING_CONT);
			} else {
				NEXT_IMMEDIATE(ASYNC_PING_END);
			}
			break;
		case ASYNC_PING_CONT:
			assert(myds->sess->status==PINGING_SERVER);
			if (event) {
				ping_cont(event);
			}
			if (async_exit_status) {
				if (myds->sess->thread->curtime >= myds->wait_until) {
					NEXT_IMMEDIATE(ASYNC_PING_TIMEOUT);
				} else {
					next_event(ASYNC_PING_CONT);
				}
			} else {
				NEXT_IMMEDIATE(ASYNC_PING_END);
			}
			break;
		case ASYNC_PING_END:
			if (interr) {
				NEXT_IMMEDIATE(ASYNC_PING_FAILED);
			} else {
				NEXT_IMMEDIATE(ASYNC_PING_SUCCESSFUL);
			}
			break;
		case ASYNC_PING_SUCCESSFUL:
			break;
		case ASYNC_PING_FAILED:
			break;
		case ASYNC_PING_TIMEOUT:
			break;
		case ASYNC_QUERY_START:
			real_query_start();
			__sync_fetch_and_add(&parent->queries_sent,1);
			__sync_fetch_and_add(&parent->bytes_sent,query.length);
			myds->sess->thread->status_variables.queries_backends_bytes_sent+=query.length;
			if (async_exit_status) {
				next_event(ASYNC_QUERY_CONT);
			} else {
#ifdef PROXYSQL_USE_RESULT
				NEXT_IMMEDIATE(ASYNC_USE_RESULT_START);
#else
				NEXT_IMMEDIATE(ASYNC_STORE_RESULT_START);
#endif
			}
			break;
		case ASYNC_QUERY_CONT:
			real_query_cont(event);
			if (async_exit_status) {
				next_event(ASYNC_QUERY_CONT);
			} else {
#ifdef PROXYSQL_USE_RESULT
				NEXT_IMMEDIATE(ASYNC_USE_RESULT_START);
#else
				NEXT_IMMEDIATE(ASYNC_STORE_RESULT_START);
#endif
			}
			break;

		case ASYNC_NEXT_RESULT_START:
			async_exit_status = mysql_next_result_start(&interr, mysql);
			if (async_exit_status) {
				next_event(ASYNC_NEXT_RESULT_CONT);
			} else {
#ifdef PROXYSQL_USE_RESULT
				NEXT_IMMEDIATE(ASYNC_USE_RESULT_START);
#else
				NEXT_IMMEDIATE(ASYNC_STORE_RESULT_START);
#endif
			}
			break;

		case ASYNC_NEXT_RESULT_CONT:
			async_exit_status = mysql_next_result_cont(&interr, mysql, mysql_status(event, true));
			if (async_exit_status) {
				next_event(ASYNC_NEXT_RESULT_CONT);
			} else {
#ifdef PROXYSQL_USE_RESULT
				NEXT_IMMEDIATE(ASYNC_USE_RESULT_START);
#else
				NEXT_IMMEDIATE(ASYNC_STORE_RESULT_START);
#endif
			}
			break;

		case ASYNC_NEXT_RESULT_END:
			break;

		case ASYNC_STORE_RESULT_START:
			if (mysql_errno(mysql)) {
				NEXT_IMMEDIATE(ASYNC_QUERY_END);
			}
			store_result_start();
			if (async_exit_status) {
				next_event(ASYNC_STORE_RESULT_CONT);
			} else {
				NEXT_IMMEDIATE(ASYNC_QUERY_END);
			}
			break;
		case ASYNC_STORE_RESULT_CONT:
			store_result_cont(event);
			if (async_exit_status) {
				next_event(ASYNC_STORE_RESULT_CONT);
			} else {
				NEXT_IMMEDIATE(ASYNC_QUERY_END);
			}
			break;
		case ASYNC_USE_RESULT_START:
			if (mysql_errno(mysql)) {
				NEXT_IMMEDIATE(ASYNC_QUERY_END);
			}
			mysql_result=mysql_use_result(mysql);
			if (mysql_result==NULL) {
				NEXT_IMMEDIATE(ASYNC_QUERY_END);
			} else {
				if (myds->sess->mirror==false) {
					MyRS=new MySQL_ResultSet(&myds->sess->client_myds->myprot, mysql_result, mysql);
				} else {
					MyRS=new MySQL_ResultSet(NULL, mysql_result, mysql);
				}
				async_fetch_row_start=false;
				NEXT_IMMEDIATE(ASYNC_USE_RESULT_CONT);
			}
			break;
		case ASYNC_USE_RESULT_CONT:
			if (async_fetch_row_start==false) {
				async_exit_status=mysql_fetch_row_start(&mysql_row,mysql_result);
				async_fetch_row_start=true;
			} else {
				async_exit_status=mysql_fetch_row_cont(&mysql_row,mysql_result, mysql_status(event, true));
			}
			if (async_exit_status) {
				next_event(ASYNC_USE_RESULT_CONT);
			} else {
				async_fetch_row_start=false;
				if (mysql_row) {
					unsigned int br=MyRS->add_row(mysql_row);
					__sync_fetch_and_add(&parent->bytes_recv,br);
					myds->sess->thread->status_variables.queries_backends_bytes_recv+=br;
					NEXT_IMMEDIATE(ASYNC_USE_RESULT_CONT);
				} else {
					MyRS->add_eof();
					NEXT_IMMEDIATE(ASYNC_QUERY_END);
				}
			}
			break;
		case ASYNC_QUERY_END:
			if (mysql_result) {
				mysql_free_result(mysql_result);
				mysql_result=NULL;
			}
			//if (mysql_next_result(mysql)==0) {
			if (mysql->server_status & SERVER_MORE_RESULTS_EXIST) {
				async_state_machine=ASYNC_NEXT_RESULT_START;
			}
			break;
		case ASYNC_SET_AUTOCOMMIT_START:
			set_autocommit_start();
			if (async_exit_status) {
				next_event(ASYNC_SET_AUTOCOMMIT_CONT);
			} else {
				NEXT_IMMEDIATE(ASYNC_SET_AUTOCOMMIT_END);
			}
			break;
		case ASYNC_SET_AUTOCOMMIT_CONT:
			set_autocommit_cont(event);
			if (async_exit_status) {
				next_event(ASYNC_SET_AUTOCOMMIT_CONT);
			} else {
				NEXT_IMMEDIATE(ASYNC_SET_AUTOCOMMIT_END);
			}
			break;
		case ASYNC_SET_AUTOCOMMIT_END:
			if (ret_bool) {
				NEXT_IMMEDIATE(ASYNC_SET_AUTOCOMMIT_FAILED);
			} else {
				NEXT_IMMEDIATE(ASYNC_SET_AUTOCOMMIT_SUCCESSFUL);
			}
			break;
		case ASYNC_SET_AUTOCOMMIT_SUCCESSFUL:
			break;
		case ASYNC_SET_AUTOCOMMIT_FAILED:
			fprintf(stderr,"%s\n",mysql_error(mysql));
			break;
		case ASYNC_SET_NAMES_START:
			set_names_start();
			if (async_exit_status) {
				next_event(ASYNC_SET_NAMES_CONT);
			} else {
				NEXT_IMMEDIATE(ASYNC_SET_NAMES_END);
			}
			break;
		case ASYNC_SET_NAMES_CONT:
			set_names_cont(event);
			if (async_exit_status) {
				next_event(ASYNC_SET_NAMES_CONT);
			} else {
				NEXT_IMMEDIATE(ASYNC_SET_NAMES_END);
			}
			break;
		case ASYNC_SET_NAMES_END:
			if (interr) {
				NEXT_IMMEDIATE(ASYNC_SET_NAMES_FAILED);
			} else {
				NEXT_IMMEDIATE(ASYNC_SET_NAMES_SUCCESSFUL);
			}
			break;
		case ASYNC_SET_NAMES_SUCCESSFUL:
			break;
		case ASYNC_SET_NAMES_FAILED:
			fprintf(stderr,"%s\n",mysql_error(mysql));
			break;
		case ASYNC_INITDB_START:
			initdb_start();
			if (async_exit_status) {
				next_event(ASYNC_INITDB_CONT);
			} else {
				NEXT_IMMEDIATE(ASYNC_INITDB_END);
			}
			break;
		case ASYNC_INITDB_CONT:
			initdb_cont(event);
			if (async_exit_status) {
				next_event(ASYNC_INITDB_CONT);
			} else {
				NEXT_IMMEDIATE(ASYNC_INITDB_END);
			}
			break;
		case ASYNC_INITDB_END:
			if (interr) {
				NEXT_IMMEDIATE(ASYNC_INITDB_FAILED);
			} else {
				NEXT_IMMEDIATE(ASYNC_INITDB_SUCCESSFUL);
			}
			break;
		case ASYNC_INITDB_SUCCESSFUL:
			break;
		case ASYNC_INITDB_FAILED:
			fprintf(stderr,"%s\n",mysql_error(mysql));
			break;
		default:
			assert(0); //we should never reach here
			break;
		}
	return async_state_machine;
}


void MySQL_Connection::next_event(MDB_ASYNC_ST new_st) {
#ifdef DEBUG
	int fd;
#endif /* DEBUG */
	wait_events=0;

	if (async_exit_status & MYSQL_WAIT_READ)
		wait_events |= POLLIN;
	if (async_exit_status & MYSQL_WAIT_WRITE)
		wait_events|= POLLOUT;
	if (wait_events)
#ifdef DEBUG
		fd= mysql_get_socket(mysql);
#else
		mysql_get_socket(mysql);
#endif /* DEBUG */
	else
#ifdef DEBUG
		fd= -1;
#endif /* DEBUG */
	if (async_exit_status & MYSQL_WAIT_TIMEOUT) {
	timeout=10000;
	//tv.tv_sec= 0;
	//tv.tv_usec= 10000;
      //ptv= &tv;
	} else {
      //ptv= NULL;
	}
    //event_set(ev_mysql, fd, wait_event, state_machine_handler, this);
    //if (ev_mysql==NULL) {
    //  ev_mysql=event_new(base, fd, wait_event, state_machine_handler, this);
      //event_add(ev_mysql, ptv);
	//}
    //event_del(ev_mysql);
    //event_assign(ev_mysql, base, fd, wait_event, state_machine_handler, this);
    //event_add(ev_mysql, ptv);
	proxy_debug(PROXY_DEBUG_NET, 8, "fd=%d, wait_events=%d , old_ST=%d, new_ST=%d\n", fd, wait_events, async_state_machine, new_st);
	async_state_machine = new_st;
};


int MySQL_Connection::async_connect(short event) {
	PROXY_TRACE();
	if (mysql==NULL && async_state_machine!=ASYNC_CONNECT_START) {
		assert(0);
	}
	if (async_state_machine==ASYNC_IDLE) {
		myds->wait_until=0;
		return 0;
	}
	if (async_state_machine==ASYNC_CONNECT_SUCCESSFUL) {
		async_state_machine=ASYNC_IDLE;
		myds->wait_until=0;
		creation_time=myds->sess->thread->curtime;
		return 0;
	}
	handler(event);
	switch (async_state_machine) {
		case ASYNC_CONNECT_SUCCESSFUL:
			async_state_machine=ASYNC_IDLE;
			myds->wait_until=0;
			return 0;
			break;
		case ASYNC_CONNECT_FAILED:
			return -1;
			break;
		case ASYNC_CONNECT_TIMEOUT:
			return -2;
			break;
		default:
			return 1;
	}
	return 1;
}



// Returns:
// 0 when the query is completed
// 1 when the query is not completed
// the calling function should check mysql error in mysql struct
int MySQL_Connection::async_query(short event, char *stmt, unsigned long length) {
	PROXY_TRACE();
	assert(mysql);
	assert(ret_mysql);
	if (
		(parent->status==MYSQL_SERVER_STATUS_OFFLINE_HARD) // the server is OFFLINE as specific by the user
		||
		(parent->status==MYSQL_SERVER_STATUS_SHUNNED && parent->shunned_automatic==true && parent->shunned_and_kill_all_connections==true) // the server is SHUNNED due to a serious issue
	) {
		return -1;
	}
	switch (async_state_machine) {
		case ASYNC_QUERY_END:
			processing_multi_statement=false;	// no matter if we are processing a multi statement or not, we reached the end
			return 0;
			break;
		case ASYNC_IDLE:
			set_query(stmt,length);
			async_state_machine=ASYNC_QUERY_START;
		default:
			handler(event);
			break;
	}
	
	if (async_state_machine==ASYNC_QUERY_END) {
		if (mysql_errno(mysql)) {
			return -1;
		} else {
			return 0;
		}
	}
	if (async_state_machine==ASYNC_NEXT_RESULT_START) {
		// if we reached this point it measn we are processing a multi-statement
		// and we need to exit to give control to MySQL_Session
		processing_multi_statement=true;
		return 2;
	}
	if (processing_multi_statement==true) {
		// we are in the middle of processing a multi-statement
		return 3;
	}
	return 1;
}


// Returns:
// 0 when the ping is completed successfully
// -1 when the ping is completed not successfully
// 1 when the ping is not completed
// the calling function should check mysql error in mysql struct
int MySQL_Connection::async_ping(short event) {
	PROXY_TRACE();
	assert(mysql);
	assert(ret_mysql);
	switch (async_state_machine) {
		case ASYNC_PING_SUCCESSFUL:
			async_state_machine=ASYNC_IDLE;
			return 0;
			break;
		case ASYNC_PING_FAILED:
		case ASYNC_PING_TIMEOUT:
			return -1;
			break;
		case ASYNC_IDLE:
			async_state_machine=ASYNC_PING_START;
		default:
			handler(event);
			break;
	}
	
	// check again
	switch (async_state_machine) {
		case ASYNC_PING_SUCCESSFUL:
			async_state_machine=ASYNC_IDLE;
			return 0;
			break;
		case ASYNC_PING_FAILED:
		case ASYNC_PING_TIMEOUT:
			return -1;
			break;
		default:
			return 1;
			break;
	}
	return 1;
}

int MySQL_Connection::async_change_user(short event) {
	PROXY_TRACE();
	assert(mysql);
	assert(ret_mysql);
	switch (async_state_machine) {
		case ASYNC_CHANGE_USER_SUCCESSFUL:
			async_state_machine=ASYNC_IDLE;
			return 0;
			break;
		case ASYNC_CHANGE_USER_FAILED:
			return -1;
			break;
		case ASYNC_IDLE:
			async_state_machine=ASYNC_CHANGE_USER_START;
		default:
			handler(event);
			break;
	}

	// check again
	switch (async_state_machine) {
		case ASYNC_CHANGE_USER_SUCCESSFUL:
			async_state_machine=ASYNC_IDLE;
			return 0;
			break;
		case ASYNC_CHANGE_USER_FAILED:
			return -1;
			break;
		default:
			return 1;
			break;
	}
	return 1;
}

int MySQL_Connection::async_select_db(short event) {
	PROXY_TRACE();
	assert(mysql);
	assert(ret_mysql);
	switch (async_state_machine) {
		case ASYNC_INITDB_SUCCESSFUL:
			async_state_machine=ASYNC_IDLE;
			return 0;
			break;
		case ASYNC_INITDB_FAILED:
			return -1;
			break;
		case ASYNC_IDLE:
			async_state_machine=ASYNC_INITDB_START;
		default:
			handler(event);
			break;
	}

	// check again
	switch (async_state_machine) {
		case ASYNC_INITDB_SUCCESSFUL:
			async_state_machine=ASYNC_IDLE;
			return 0;
			break;
		case ASYNC_INITDB_FAILED:
			return -1;
			break;
		default:
			return 1;
			break;
	}
	return 1;
}

int MySQL_Connection::async_set_autocommit(short event, bool ac) {
	PROXY_TRACE();
	assert(mysql);
	assert(ret_mysql);
	switch (async_state_machine) {
		case ASYNC_SET_AUTOCOMMIT_SUCCESSFUL:
			async_state_machine=ASYNC_IDLE;
			return 0;
			break;
		case ASYNC_SET_AUTOCOMMIT_FAILED:
			return -1;
			break;
		case ASYNC_IDLE:
			set_autocommit(ac);
			async_state_machine=ASYNC_SET_AUTOCOMMIT_START;
		default:
			handler(event);
			break;
	}

	// check again
	switch (async_state_machine) {
		case ASYNC_SET_AUTOCOMMIT_SUCCESSFUL:
			async_state_machine=ASYNC_IDLE;
			return 0;
			break;
		case ASYNC_SET_AUTOCOMMIT_FAILED:
			return -1;
			break;
		default:
			return 1;
			break;
	}
	return 1;
}

int MySQL_Connection::async_set_names(short event, uint8_t c) {
	PROXY_TRACE();
	assert(mysql);
	assert(ret_mysql);
	switch (async_state_machine) {
		case ASYNC_SET_NAMES_SUCCESSFUL:
			async_state_machine=ASYNC_IDLE;
			return 0;
			break;
		case ASYNC_SET_NAMES_FAILED:
			return -1;
			break;
		case ASYNC_IDLE:
			set_charset(c);
			async_state_machine=ASYNC_SET_NAMES_START;
		default:
			handler(event);
			break;
	}

	// check again
	switch (async_state_machine) {
		case ASYNC_SET_NAMES_SUCCESSFUL:
			async_state_machine=ASYNC_IDLE;
			return 0;
			break;
		case ASYNC_SET_NAMES_FAILED:
			return -1;
			break;
		default:
			return 1;
			break;
	}
	return 1;
}

void MySQL_Connection::async_free_result() {
	PROXY_TRACE();
	assert(mysql);
	//assert(ret_mysql);
	//assert(async_state_machine==ASYNC_QUERY_END);
	if (query.ptr) {
		//free(query.ptr);
		query.ptr=NULL;
		query.length=0;
	}
	if (mysql_result) {
		mysql_free_result(mysql_result);
		mysql_result=NULL;
	}
	async_state_machine=ASYNC_IDLE;
	if (MyRS) {
		delete MyRS;
		MyRS=NULL;
	}
}

bool MySQL_Connection::IsActiveTransaction() {
	bool ret=false;
	if (mysql) {
		ret = (mysql->server_status & SERVER_STATUS_IN_TRANS);
	}
	return ret;
}

bool MySQL_Connection::IsAutoCommit() {
	bool ret=false;
	if (mysql) {
		ret = (mysql->server_status & SERVER_STATUS_AUTOCOMMIT);
	}
	return ret;
}

bool MySQL_Connection::MultiplexDisabled() {
// status_flags stores information about the status of the connection
// can be used to determine if multiplexing can be enabled or not
	bool ret=false;
	if (status_flags & (STATUS_MYSQL_CONNECTION_TRANSACTION|STATUS_MYSQL_CONNECTION_USER_VARIABLE|STATUS_MYSQL_CONNECTION_PREPARED_STATEMENT|STATUS_MYSQL_CONNECTION_LOCK_TABLES|STATUS_MYSQL_CONNECTION_TEMPORARY_TABLE|STATUS_MYSQL_CONNECTION_GET_LOCK) ) {
		ret=true;
	}
	return ret;
}


void MySQL_Connection::ProcessQueryAndSetStatusFlags(char *query_digest_text) {
	if (query_digest_text==NULL) return;
	if (get_status_user_variable()==false) { // we search for variables only if not already set
		if (index(query_digest_text,'@')) {
			if (
				strncasecmp(query_digest_text,"SELECT @@tx_isolation", strlen("SELECT @@tx_isolation"))
				&&
				strncasecmp(query_digest_text,"SELECT @@version", strlen("SELECT @@version"))
			) {
				set_status_user_variable(true);
			}
		}
	}
	if (get_status_temporary_table()==false) { // we search for temporary if not already set
		if (!strncasecmp(query_digest_text,"CREATE TEMPORARY TABLE ", strlen("CREATE TEMPORARY TABLE "))) {
			set_status_temporary_table(true);
		}
	}
	if (get_status_lock_tables()==false) { // we search for lock tables only if not already set
		if (!strncasecmp(query_digest_text,"LOCK TABLE", strlen("LOCK TABLE"))) {
			set_status_lock_tables(true);
		}
	}
	if (get_status_lock_tables()==true) {
		if (!strncasecmp(query_digest_text,"UNLOCK TABLES", strlen("UNLOCK TABLES"))) {
			set_status_lock_tables(false);
		}
	}
	if (get_status_get_lock()==false) { // we search for get_lock if not already set
		if (strcasestr(query_digest_text,"GET_LOCK(")) {
			set_status_get_lock(true);
		}
	}
}

void MySQL_Connection::optimize() {
	if (mysql->net.max_packet > 65536) { // FIXME: temporary, maybe for very long time . This needs to become a global variable
		if ( ( mysql->net.buff == mysql->net.read_pos ) &&  ( mysql->net.read_pos == mysql->net.write_pos ) ) {
			free(mysql->net.buff);
			mysql->net.max_packet=8192;
			mysql->net.buff=(unsigned char *)malloc(mysql->net.max_packet);
			memset(mysql->net.buff,0,mysql->net.max_packet);
			mysql->net.read_pos=mysql->net.buff;
			mysql->net.write_pos=mysql->net.buff;
			mysql->net.buff_end=mysql->net.buff+mysql->net.max_packet;
		}
	}
}

// close_mysql() is a replacement for mysql_close()
// if avoids that a QUIT command stops forever
// FIXME: currently doesn't support encryption and compression
void MySQL_Connection::close_mysql() {
	if (send_quit) {
		char buff[5];
		mysql_hdr myhdr;
		myhdr.pkt_id=0;
		myhdr.pkt_length=1;
		memcpy(buff, &myhdr, sizeof(mysql_hdr));
		buff[4]=0x01;
		int fd=mysql->net.fd;
		send(fd, buff, 5, MSG_NOSIGNAL);
	}
	mysql_close_no_command(mysql);
	shutdown(fd, SHUT_RDWR);
}<|MERGE_RESOLUTION|>--- conflicted
+++ resolved
@@ -159,11 +159,8 @@
 	query.length=0;
 	largest_query_length=0;
 	MyRS=NULL;
-<<<<<<< HEAD
 	creation_time=0;
-=======
 	processing_multi_statement=false;
->>>>>>> ffd39707
 	proxy_debug(PROXY_DEBUG_MYSQL_CONNPOOL, 4, "Creating new MySQL_Connection %p\n", this);
 };
 
