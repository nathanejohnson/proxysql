#include "btree_map.h"
#include "proxysql.h"
#include "cpp.h"
#include "query_cache.hpp"
#include "proxysql_atomic.h"
#include "SpookyV2.h"

#define THR_UPDATE_CNT(__a, __b, __c, __d) \
	do {\
		__a+=__c; \
		if (__a>=__d) { \
			__sync_fetch_and_add(&__b, __a - __a % __d); __a = __a % __d; \
		} \
	} while(0) 

#define THR_DECREASE_CNT(__a, __b, __c, __d) \
	do {\
		__a+=__c; \
		if (__a>=__d) { \
			__sync_fetch_and_sub(&__b, __a - __a % __d); __a = __a % __d; \
		} \
	} while(0) 


#ifdef DEBUG
#define DEB "_DEBUG"
#else
#define DEB ""
#endif /* DEBUG */
#define QUERY_CACHE_VERSION "1.2.0817" DEB

extern MySQL_Threads_Handler *GloMTH;

typedef btree::btree_map<uint64_t, QC_entry_t *> BtMap_cache;

class KV_BtreeArray {
	private:
	rwlock_t lock;
	BtMap_cache bt_map;
	PtrArray *ptrArray;
	uint64_t purgeChunkSize;
	uint64_t purgeIdx;
	bool __insert(uint64_t, void *);
	uint64_t freeable_memory;
	public:
	uint64_t tottopurge;
	KV_BtreeArray();
	~KV_BtreeArray();
	uint64_t get_data_size();
	void purge_some(unsigned long long);
	int cnt();
	bool replace(uint64_t key, QC_entry_t *entry);
	QC_entry_t *lookup(uint64_t key);
	void empty();
};

__thread uint64_t __thr_cntSet=0;
__thread uint64_t __thr_cntGet=0;
__thread uint64_t __thr_cntGetOK=0;
__thread uint64_t __thr_dataIN=0;
__thread uint64_t __thr_dataOUT=0;
__thread uint64_t __thr_num_entries=0;
__thread uint64_t __thr_num_deleted=0;
__thread uint64_t __thr_size_values=0;
//__thread uint64_t __thr_freeable_memory=0;

#define DEFAULT_SQC_size  4*1024*1024


static uint64_t Glo_cntSet=0;
static uint64_t Glo_cntGet=0;
static uint64_t Glo_cntGetOK=0;
static uint64_t Glo_num_entries=0;
static uint64_t Glo_dataIN=0;
static uint64_t Glo_dataOUT=0;
static uint64_t Glo_cntPurge=0;
static uint64_t Glo_size_values=0;
static uint64_t Glo_total_freed_memory;


/*
class KV_BtreeArray;

typedef struct __QC_entry_t QC_entry_t;

struct __QC_entry_t {
    uint64_t key;
    char *value;
    KV_BtreeArray *kv;
    QC_entry_t *self;
    uint32_t klen;
    uint32_t length;
    time_t expire;
    time_t access;
    uint32_t ref_count;
};

typedef btree::btree_map<uint64_t, QC_entry_t *> BtMap;
*/




KV_BtreeArray::KV_BtreeArray() {
	freeable_memory=0;
	tottopurge=0;
	spinlock_rwlock_init(&lock);
	ptrArray = new PtrArray;
};

KV_BtreeArray::~KV_BtreeArray() {
	proxy_debug(PROXY_DEBUG_QUERY_CACHE, 3, "Size of  KVBtreeArray:%d , ptrArray:%llu\n", cnt() , ptrArray->len);
	empty();
	QC_entry_t *qce=NULL;
	while (ptrArray->len) {
		qce=(QC_entry_t *)ptrArray->remove_index_fast(0);
		free(qce->value);
		free(qce);
	}
	delete ptrArray;
};


uint64_t KV_BtreeArray::get_data_size() {
	uint64_t r = __sync_fetch_and_add(&Glo_num_entries,0) * (sizeof(QC_entry_t)+sizeof(QC_entry_t *)*2+sizeof(uint64_t)*2) +  __sync_fetch_and_add(&Glo_size_values,0) ;
	return r;
};

void KV_BtreeArray::purge_some(unsigned long long QCnow_ms) {
	uint64_t ret=0, i, _size=0;
	QC_entry_t *qce;
  spin_rdlock(&lock);
	for (i=0; i<ptrArray->len;i++) {
		qce=(QC_entry_t *)ptrArray->index(i);
		if (qce->expire_ms==EXPIRE_DROPIT || qce->expire_ms<QCnow_ms) {
			ret++;
			_size+=qce->length;
		}
	}
	freeable_memory=_size;
	spin_rdunlock(&lock);
	if ( (freeable_memory + ret * (sizeof(QC_entry_t)+sizeof(QC_entry_t *)*2+sizeof(uint64_t)*2) ) > get_data_size()*0.01) {
		uint64_t removed_entries=0;
		uint64_t freed_memory=0;
  	spin_wrlock(&lock);
		for (i=0; i<ptrArray->len;i++) {
			qce=(QC_entry_t *)ptrArray->index(i);
			if ((qce->expire_ms==EXPIRE_DROPIT || qce->expire_ms<QCnow_ms) && (__sync_fetch_and_add(&qce->ref_count,0)<=1)) {
				qce=(QC_entry_t *)ptrArray->remove_index_fast(i);

		    btree::btree_map<uint64_t, QC_entry_t *>::iterator lookup;
  				lookup = bt_map.find(qce->key);
     		if (lookup != bt_map.end()) {
					bt_map.erase(lookup);
				}
				i--;
				freed_memory+=qce->length;
				removed_entries++;
				free(qce->value);
				free(qce);
			}
		}
  	spin_wrunlock(&lock);
		THR_DECREASE_CNT(__thr_num_deleted,Glo_num_entries,removed_entries,1);
		if (removed_entries) {
			__sync_fetch_and_add(&Glo_total_freed_memory,freed_memory);
			__sync_fetch_and_sub(&Glo_size_values,freed_memory);
			__sync_fetch_and_add(&Glo_cntPurge,removed_entries);
//				if (removed_entries) fprintf(stderr,"Removed: %lu, total: %lu, arraylen: %d\n", removed_entries, __sync_fetch_and_sub(&Glo_num_entries,0), ptrArray.len);
//				if (removed_entries) firintf(stderr,"Size of  KVBtreeArray:%d , freed_memory:%lu, Glo_cntGet:%lu, Glo_cntGetOK:%lu, Glo_cntSet:%lu, cntPurge:%lu, dataIN:%lu, dataOUT:%lu\n", cnt() , Glo_total_freed_memory, Glo_cntGet, Glo_cntGetOK, Glo_cntSet, Glo_cntPurge, Glo_dataIN, Glo_dataOUT);
		}
	}
};

int KV_BtreeArray::cnt() {
	return bt_map.size();
};

bool KV_BtreeArray::replace(uint64_t key, QC_entry_t *entry) {
  spin_wrlock(&lock);
	//THR_UPDATE_CNT(__thr_cntSet,Glo_cntSet,1,100);
	//THR_UPDATE_CNT(__thr_size_values,Glo_size_values,entry->length,100);
	//THR_UPDATE_CNT(__thr_dataIN,Glo_dataIN,entry->length,100);
	THR_UPDATE_CNT(__thr_cntSet,Glo_cntSet,1,1);
	THR_UPDATE_CNT(__thr_size_values,Glo_size_values,entry->length,1);
	THR_UPDATE_CNT(__thr_dataIN,Glo_dataIN,entry->length,1);
	THR_UPDATE_CNT(__thr_num_entries,Glo_num_entries,1,1);

	entry->ref_count=1;
  ptrArray->add(entry);
  btree::btree_map<uint64_t, QC_entry_t *>::iterator lookup;
  lookup = bt_map.find(key);
  if (lookup != bt_map.end()) {
		lookup->second->expire_ms=EXPIRE_DROPIT;
		__sync_fetch_and_sub(&lookup->second->ref_count,1);
		bt_map.erase(lookup);
 	}
	bt_map.insert(std::make_pair(key,entry));
	spin_wrunlock(&lock);
	return true;
}

QC_entry_t * KV_BtreeArray::lookup(uint64_t key) {
	QC_entry_t *entry=NULL;
	spin_rdlock(&lock);
	//THR_UPDATE_CNT(__thr_cntGet,Glo_cntGet,1,100);
	THR_UPDATE_CNT(__thr_cntGet,Glo_cntGet,1,1);
  btree::btree_map<uint64_t, QC_entry_t *>::iterator lookup;
  lookup = bt_map.find(key);
  if (lookup != bt_map.end()) {
		entry=lookup->second;
		__sync_fetch_and_add(&entry->ref_count,1);
		//THR_UPDATE_CNT(__thr_cntGetOK,Glo_cntGetOK,1,100);
		//THR_UPDATE_CNT(__thr_dataOUT,Glo_dataOUT,entry->length,10000);
 	}	
	spin_rdunlock(&lock);
	return entry;
};

void KV_BtreeArray::empty() {
  spin_wrlock(&lock);

	btree::btree_map<uint64_t, QC_entry_t *>::iterator lookup;

	while (bt_map.size()) {
		lookup = bt_map.begin();
		if ( lookup != bt_map.end() ) {
			lookup->second->expire_ms=EXPIRE_DROPIT;
			//const char *f=lookup->first;
			bt_map.erase(lookup);
		}
	}
	spin_wrunlock(&lock);
};




uint64_t Query_Cache::get_data_size_total() {
	int r=0;
	int i;
	for (i=0; i<SHARED_QUERY_CACHE_HASH_TABLES; i++) {
		r+=KVs[i]->get_data_size();
	}
	return r;
};



unsigned int Query_Cache::current_used_memory_pct() {
	uint64_t cur_size=get_data_size_total();
	float pctf = (float) cur_size*100/max_memory_size;
	if (pctf > 100) return 100;
	int pct=pctf;
	return pct;
}



Query_Cache::Query_Cache() {
#ifdef DEBUG
	if (glovars.has_debug==false) {
#else
	if (glovars.has_debug==true) {
#endif /* DEBUG */
		perror("Incompatible debagging version");
		exit(EXIT_FAILURE);
	}
	for (int i=0; i<SHARED_QUERY_CACHE_HASH_TABLES; i++) {
		KVs[i]=new KV_BtreeArray();
	}
	QCnow_ms=monotonic_time()/1000;
	size=SHARED_QUERY_CACHE_HASH_TABLES;
	shutdown=0;
	purge_loop_time=DEFAULT_purge_loop_time;
	purge_total_time=DEFAULT_purge_total_time;
	purge_threshold_pct_min=DEFAULT_purge_threshold_pct_min;
	purge_threshold_pct_max=DEFAULT_purge_threshold_pct_max;
	max_memory_size=DEFAULT_SQC_size;
};

void Query_Cache::print_version() {
	fprintf(stderr,"In memory Standard Query Cache (SQC) rev. %s -- %s -- %s\n", QUERY_CACHE_VERSION, __FILE__, __TIMESTAMP__);
};

Query_Cache::~Query_Cache() {
	unsigned int i;
	for (i=0; i<SHARED_QUERY_CACHE_HASH_TABLES; i++) {
		delete KVs[i];
	}
};



unsigned char * Query_Cache::get(uint64_t user_hash, const unsigned char *kp, const uint32_t kl, uint32_t *lv, unsigned long long curtime_ms) {
	unsigned char *result=NULL;

	uint64_t hk=SpookyHash::Hash64(kp, kl, user_hash);
	unsigned char i=hk%SHARED_QUERY_CACHE_HASH_TABLES;

	QC_entry_t *entry=KVs[i]->lookup(hk);

	if (entry!=NULL) {
		unsigned long long t=curtime_ms;
		if (entry->expire_ms > t) {
			THR_UPDATE_CNT(__thr_cntGetOK,Glo_cntGetOK,1,1);
			THR_UPDATE_CNT(__thr_dataOUT,Glo_dataOUT,entry->length,1);
			result=(unsigned char *)malloc(entry->length);
			memcpy(result,entry->value,entry->length);
			*lv=entry->length;
			if (t > entry->access_ms) entry->access_ms=t;
		}
		__sync_fetch_and_sub(&entry->ref_count,1);
	}
	return result;
}

bool Query_Cache::set(uint64_t user_hash, const unsigned char *kp, uint32_t kl, unsigned char *vp, uint32_t vl, unsigned long long curtime_ms, unsigned long long expire_ms) {
	QC_entry_t *entry = (QC_entry_t *)malloc(sizeof(QC_entry_t));
	entry->klen=kl;
	entry->length=vl;
	entry->ref_count=0;

	entry->value=(char *)malloc(vl);
	memcpy(entry->value,vp,vl);
	entry->self=entry;
	entry->access_ms=curtime_ms;
	entry->expire_ms=expire_ms;
	uint64_t hk=SpookyHash::Hash64(kp, kl, user_hash);
	unsigned char i=hk%SHARED_QUERY_CACHE_HASH_TABLES;
	entry->key=hk;
	KVs[i]->replace(hk, entry);

	return true;
}

uint64_t Query_Cache::flush() {
	int i;
	uint64_t total_count=0;
	for (i=0; i<SHARED_QUERY_CACHE_HASH_TABLES; i++) {
		total_count+=KVs[i]->cnt();
		KVs[i]->empty();
	}
	return total_count;
};


void * Query_Cache::purgeHash_thread(void *) {
	unsigned int i;
	unsigned int MySQL_Monitor__thread_MySQL_Thread_Variables_version;
	MySQL_Thread * mysql_thr = new MySQL_Thread();
	MySQL_Monitor__thread_MySQL_Thread_Variables_version=GloMTH->get_global_version();
<<<<<<< HEAD
=======
	mysql_thr->refresh_variables();
	max_memory_size=mysql_thread___query_cache_size_MB*1024*1024;
>>>>>>> 7af38425
	while (shutdown==0) {
		usleep(purge_loop_time);
		unsigned long long t=monotonic_time()/1000;
		QCnow_ms=t;
		unsigned int glover=GloMTH->get_global_version();
<<<<<<< HEAD
		if (MySQL_Monitor__thread_MySQL_Thread_Variables_version < glover ) {
			MySQL_Monitor__thread_MySQL_Thread_Variables_version=glover;
			mysql_thr->refresh_variables();
			max_memory_size=mysql_thread___query_cache_size_MB*1024*1024;
    }
=======
		if (GloMTH) {
			if (MySQL_Monitor__thread_MySQL_Thread_Variables_version < glover ) {
				MySQL_Monitor__thread_MySQL_Thread_Variables_version=glover;
				mysql_thr->refresh_variables();
				max_memory_size=mysql_thread___query_cache_size_MB*1024*1024;
			}
		}
>>>>>>> 7af38425
		if (current_used_memory_pct() < purge_threshold_pct_min ) continue;
		for (i=0; i<SHARED_QUERY_CACHE_HASH_TABLES; i++) {
			KVs[i]->purge_some(QCnow_ms);
		}
	}
	delete mysql_thr;
	return NULL;
};

SQLite3_result * Query_Cache::SQL3_getStats() {
	const int colnum=2;
	char buf[256];
	char **pta=(char **)malloc(sizeof(char *)*colnum);
	//Get_Memory_Stats();
	SQLite3_result *result=new SQLite3_result(colnum);
	result->add_column_definition(SQLITE_TEXT,"Variable_Name");
	result->add_column_definition(SQLITE_TEXT,"Variable_Value");
	// NOTE: as there is no string copy, we do NOT free pta[0] and pta[1]
	{ // Used Memoery
		pta[0]=(char *)"Query_Cache_Memory_bytes";
		sprintf(buf,"%lu", get_data_size_total());
		pta[1]=buf;
		result->add_row(pta);
	}
	{ // Glo_cntGet
		pta[0]=(char *)"Query_Cache_count_GET";
		sprintf(buf,"%lu", Glo_cntGet);
		pta[1]=buf;
		result->add_row(pta);
	}
	{ // Glo_cntGetOK
		pta[0]=(char *)"Query_Cache_count_GET_OK";
		sprintf(buf,"%lu", Glo_cntGetOK);
		pta[1]=buf;
		result->add_row(pta);
	}
	{ // Glo_cntSet
		pta[0]=(char *)"Query_Cache_count_SET";
		sprintf(buf,"%lu", Glo_cntSet);
		pta[1]=buf;
		result->add_row(pta);
	}
	{ // Glo_dataIN
		pta[0]=(char *)"Query_Cache_bytes_IN";
		sprintf(buf,"%lu", Glo_dataIN);
		pta[1]=buf;
		result->add_row(pta);
	}
	{ // Glo_dataOUT
		pta[0]=(char *)"Query_Cache_bytes_OUT";
		sprintf(buf,"%lu", Glo_dataOUT);
		pta[1]=buf;
		result->add_row(pta);
	}
	{ // Glo_cntPurge
		pta[0]=(char *)"Query_Cache_Purged";
		sprintf(buf,"%lu", Glo_cntPurge);
		pta[1]=buf;
		result->add_row(pta);
	}
	{ // Glo_num_entries
		pta[0]=(char *)"Query_Cache_Entries";
		sprintf(buf,"%lu", Glo_num_entries);
		pta[1]=buf;
		result->add_row(pta);
	}
	free(pta);
	return result;
}<|MERGE_RESOLUTION|>--- conflicted
+++ resolved
@@ -350,23 +350,13 @@
 	unsigned int MySQL_Monitor__thread_MySQL_Thread_Variables_version;
 	MySQL_Thread * mysql_thr = new MySQL_Thread();
 	MySQL_Monitor__thread_MySQL_Thread_Variables_version=GloMTH->get_global_version();
-<<<<<<< HEAD
-=======
 	mysql_thr->refresh_variables();
 	max_memory_size=mysql_thread___query_cache_size_MB*1024*1024;
->>>>>>> 7af38425
 	while (shutdown==0) {
 		usleep(purge_loop_time);
 		unsigned long long t=monotonic_time()/1000;
 		QCnow_ms=t;
 		unsigned int glover=GloMTH->get_global_version();
-<<<<<<< HEAD
-		if (MySQL_Monitor__thread_MySQL_Thread_Variables_version < glover ) {
-			MySQL_Monitor__thread_MySQL_Thread_Variables_version=glover;
-			mysql_thr->refresh_variables();
-			max_memory_size=mysql_thread___query_cache_size_MB*1024*1024;
-    }
-=======
 		if (GloMTH) {
 			if (MySQL_Monitor__thread_MySQL_Thread_Variables_version < glover ) {
 				MySQL_Monitor__thread_MySQL_Thread_Variables_version=glover;
@@ -374,7 +364,6 @@
 				max_memory_size=mysql_thread___query_cache_size_MB*1024*1024;
 			}
 		}
->>>>>>> 7af38425
 		if (current_used_memory_pct() < purge_threshold_pct_min ) continue;
 		for (i=0; i<SHARED_QUERY_CACHE_HASH_TABLES; i++) {
 			KVs[i]->purge_some(QCnow_ms);
