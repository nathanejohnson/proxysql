#include "proxysql.h"
#include "cpp.h"

#define SELECT_VERSION_COMMENT "select @@version_comment limit 1"
#define SELECT_VERSION_COMMENT_LEN 32
#define PROXYSQL_VERSION_COMMENT "\x01\x00\x00\x01\x01\x27\x00\x00\x02\x03\x64\x65\x66\x00\x00\x00\x11\x40\x40\x76\x65\x72\x73\x69\x6f\x6e\x5f\x63\x6f\x6d\x6d\x65\x6e\x74\x00\x0c\x21\x00\x18\x00\x00\x00\xfd\x00\x00\x1f\x00\x00\x05\x00\x00\x03\xfe\x00\x00\x02\x00\x0b\x00\x00\x04\x0a(ProxySQL)\x05\x00\x00\x05\xfe\x00\x00\x02\x00"
#define PROXYSQL_VERSION_COMMENT_LEN 81
#define SELECT_LAST_INSERT_ID "SELECT LAST_INSERT_ID()"
#define SELECT_LAST_INSERT_ID_LEN 23

#define EXPMARIA

extern const CHARSET_INFO * proxysql_find_charset_name(const char * const name);

extern MySQL_Authentication *GloMyAuth;
extern ProxySQL_Admin *GloAdmin;
extern MySQL_Logger *GloMyLogger;
extern MySQL_STMT_Manager *GloMyStmt;

class KillArgs {
	public:
	char *username;
	char *password;
	char *hostname;
	unsigned int port;
	unsigned long id;
	KillArgs(char *u, char *p, char *h, unsigned int P, unsigned long i) {
		username=strdup(u);
		password=strdup(p);
		hostname=strdup(h);
		port=P;
		id=i;
	};
	~KillArgs() {
		free(username);
		free(password);
		free(hostname);
	};
};

static void * kill_query_thread(void *arg) {
	KillArgs *ka=(KillArgs *)arg;
	MYSQL *mysql;
	mysql=mysql_init(NULL);
	mysql_options4(mysql, MYSQL_OPT_CONNECT_ATTR_ADD, "program_name", "proxysql_killer");
	if (!mysql) {
		goto __exit_kill_query_thread;
	}
	MYSQL *ret;
	if (ka->port) {
		proxy_warning("KILL QUERY %lu on %s:%d\n", ka->id, ka->hostname, ka->port);
		ret=mysql_real_connect(mysql,ka->hostname,ka->username,ka->password,NULL,ka->port,NULL,0);
	} else {
		proxy_warning("KILL QUERY %lu on localhost\n", ka->id);
		ret=mysql_real_connect(mysql,"localhost",ka->username,ka->password,NULL,0,ka->hostname,0);
	}
	if (!ret) {
		goto __exit_kill_query_thread;
	}
	char buf[100];
	sprintf(buf,"KILL QUERY %lu", ka->id);
	// FIXME: these 2 calls are blocking, fortunately on their own thread
	mysql_query(mysql,buf);
	mysql_close(mysql);
__exit_kill_query_thread:
	delete ka;
	return NULL;
}


extern Query_Processor *GloQPro;
extern Query_Cache *GloQC;
extern ProxySQL_Admin *GloAdmin;
extern MySQL_Threads_Handler *GloMTH;

Query_Info::Query_Info() {
	MyComQueryCmd=MYSQL_COM_QUERY___NONE;
	QueryPointer=NULL;
	QueryLength=0;
	QueryParserArgs.digest_text=NULL;
	QueryParserArgs.first_comment=NULL;
	stmt_info=NULL;
}

Query_Info::~Query_Info() {
	//if (QueryParserArgs) {
	GloQPro->query_parser_free(&QueryParserArgs);
	//}
	if (QueryPointer) {
		//l_free(QueryLength+1,QueryPointer);
	}
	if (stmt_info) {
		//__sync_fetch_and_sub(&stmt_info->ref_count,1); // decrease reference count
		stmt_info=NULL;
	}
}

void Query_Info::begin(unsigned char *_p, int len, bool mysql_header) {
	MyComQueryCmd=MYSQL_COM_QUERY___NONE;
	QueryPointer=NULL;
	QueryLength=0;
	mysql_stmt=NULL;
	stmt_meta=NULL;
	//QueryParserArgs=NULL;
	QueryParserArgs.digest_text=NULL;
	QueryParserArgs.first_comment=NULL;
	start_time=sess->thread->curtime;
	init(_p, len, mysql_header);
	if (mysql_thread___commands_stats || mysql_thread___query_digests) {
		query_parser_init();
		if (mysql_thread___commands_stats)
			query_parser_command_type();
	}
}

void Query_Info::end() {
	query_parser_update_counters();
	query_parser_free();
	if ((end_time-start_time) > (unsigned int)mysql_thread___long_query_time*1000) {
		__sync_add_and_fetch(&sess->thread->status_variables.queries_slow,1);
	}
	assert(mysql_stmt==NULL);
	if (stmt_info) {
		//__sync_fetch_and_sub(&stmt_info->ref_count,1); // decrease reference count
		stmt_info=NULL;
	}
}

void Query_Info::init(unsigned char *_p, int len, bool mysql_header) {
	QueryLength=(mysql_header ? len-5 : len);
	//QueryPointer=(unsigned char *)l_alloc(QueryLength+1);
	//memcpy(QueryPointer,(mysql_header ? _p+5 : _p),QueryLength);
	QueryPointer=(mysql_header ? _p+5 : _p);
	//QueryPointer[QueryLength]=0;
	//QueryParserArgs=NULL;
	MyComQueryCmd=MYSQL_COM_QUERY_UNKNOWN;
}

void Query_Info::query_parser_init() {
	//QueryParserArgs=GloQPro->query_parser_init((char *)QueryPointer,QueryLength,0);
	GloQPro->query_parser_init(&QueryParserArgs,(char *)QueryPointer,QueryLength,0);
}

enum MYSQL_COM_QUERY_command Query_Info::query_parser_command_type() {
	MyComQueryCmd=GloQPro->query_parser_command_type(&QueryParserArgs);
	return MyComQueryCmd;
}

void Query_Info::query_parser_free() {
	//if (QueryParserArgs) {
	GloQPro->query_parser_free(&QueryParserArgs);
	//QueryParserArgs=NULL;
	//}
}

unsigned long long Query_Info::query_parser_update_counters() {
	if (stmt_info) {
		MyComQueryCmd=stmt_info->MyComQueryCmd;
	}
//	if (stmt_info==NULL) {
	if (MyComQueryCmd==MYSQL_COM_QUERY___NONE) return 0; // this means that it was never initialized
	if (MyComQueryCmd==MYSQL_COM_QUERY_UNKNOWN) return 0; // this means that it was never initialized
//	} else {
//		if (stmt_info->MyComQueryCmd==MYSQL_COM_QUERY___NONE) return 0; // this means that it was never initialized
//		if (stmt_info->MyComQueryCmd==MYSQL_COM_QUERY_UNKNOWN) return 0; // this means that it was never initialized
//	}
	unsigned long long ret=GloQPro->query_parser_update_counters(sess, MyComQueryCmd, &QueryParserArgs, end_time-start_time);
	MyComQueryCmd=MYSQL_COM_QUERY___NONE;
	//l_free(QueryLength+1,QueryPointer);
	QueryPointer=NULL;
	QueryLength=0;
	return ret;
}

char * Query_Info::get_digest_text() {
	return GloQPro->get_digest_text(&QueryParserArgs);
}

bool Query_Info::is_select_NOT_for_update() {
	// to avoid an expensive strlen() on the digest_text, we consider only the real query
	if (QueryPointer==NULL) {
		return false;
	}
	if (QueryLength<7) {
		return false;
	}
	if (strncasecmp((char *)QueryPointer,(char *)"SELECT ",7)) {
		return false;
	}
	// if we arrive till here, it is a SELECT
	if (QueryLength>=17) {
		char *p=(char *)QueryPointer;
		p+=QueryLength-11;
		if (strncasecmp(p," FOR UPDATE",11)==0) {
			return false;
		}
	}
	return true;
}

void * MySQL_Session::operator new(size_t size) {
	return l_alloc(size);
}

void MySQL_Session::operator delete(void *ptr) {
	l_free(sizeof(MySQL_Session),ptr);
}


MySQL_Session::MySQL_Session() {
	thread_session_id=0;
	pause_until=0;
	qpo=new Query_Processor_Output();
//	Session_STMT_Manager=NULL;
	start_time=0;
	command_counters=new StatCounters(15,10,false);
	healthy=1;
	autocommit=true;
	autocommit_on_hostgroup=-1;
	killed=false;
	admin=false;
	connections_handler=false;
	max_connections_reached=false;
	stats=false;
	client_authenticated=false;
	default_schema=NULL;
	schema_locked=false;
	session_fast_forward=false;
	started_sending_data_to_client=false;
	admin_func=NULL;
	//client_fd=0;
	//server_fd=0;
	client_myds=NULL;
	//server_myds=NULL;
	to_process=0;
	mybe=NULL;
	mirror=false;
	mirrorPkt.ptr=NULL;
	mirrorPkt.size=0;
	mybes= new PtrArray(4);
	set_status(NONE);

	CurrentQuery.sess=this;

	current_hostgroup=-1;
	default_hostgroup=-1;
	mirror_hostgroup=-1;
	mirror_flagOUT=-1;
	transaction_persistent_hostgroup=-1;
	transaction_persistent=false;
	active_transactions=0;
	sess_STMTs_meta=new MySQL_STMTs_meta();
	SLDH=new StmtLongDataHandler();
}

MySQL_Session::~MySQL_Session() {
	if (sess_STMTs_meta) {
		delete sess_STMTs_meta;
	}
	delete SLDH;
	if (client_myds) {
		if (client_authenticated) {
			GloMyAuth->decrease_frontend_user_connections(client_myds->myconn->userinfo->username);
		}
		delete client_myds;
	}
	//if (server_myds) {
	//	delete server_myds;
	//}
	reset_all_backends();
	delete mybes;
	if (default_schema) {
//		int s=strlen(default_schema);
//		l_free(s+1,default_schema);
		free(default_schema);
	}
	proxy_debug(PROXY_DEBUG_NET,1,"Thread=%p, Session=%p -- Shutdown Session %p\n" , this->thread, this, this);
	delete command_counters;
	if (admin==false && connections_handler==false && mirror==false) {
		__sync_fetch_and_sub(&MyHGM->status.client_connections,1);
	}
	assert(qpo);
	delete qpo;
//	if (Session_STMT_Manager) {
//		delete Session_STMT_Manager;
//	}
}


// scan the pointer array of mysql backends (mybes) looking for a backend for the specified hostgroup_id
MySQL_Backend * MySQL_Session::find_backend(int hostgroup_id) {
	MySQL_Backend *_mybe;
	unsigned int i;
	for (i=0; i < mybes->len; i++) {
		_mybe=(MySQL_Backend *)mybes->index(i);
		if (_mybe->hostgroup_id==hostgroup_id) {
			return _mybe;
		}
	}
	return NULL; // NULL = backend not found
};


MySQL_Backend * MySQL_Session::create_backend(int hostgroup_id, MySQL_Data_Stream *_myds) {
	MySQL_Backend *_mybe=new MySQL_Backend();
	proxy_debug(PROXY_DEBUG_NET,4,"HID=%d, _myds=%p, _mybe=%p\n" , hostgroup_id, _myds, _mybe);
	_mybe->hostgroup_id=hostgroup_id;
	if (_myds) {
		_mybe->server_myds=_myds;
	} else {
		_mybe->server_myds = new MySQL_Data_Stream();
		//_mybe->server_myds->myconn = new MySQL_Connection();
		_mybe->server_myds->DSS=STATE_NOT_INITIALIZED;
		_mybe->server_myds->init(MYDS_BACKEND_NOT_CONNECTED, this, 0);
	}
	mybes->add(_mybe);
	return _mybe;
};

MySQL_Backend * MySQL_Session::find_or_create_backend(int hostgroup_id, MySQL_Data_Stream *_myds) {
	MySQL_Backend *_mybe=find_backend(hostgroup_id);
	proxy_debug(PROXY_DEBUG_NET,4,"HID=%d, _myds=%p, _mybe=%p\n" , hostgroup_id, _myds, _mybe);
	return ( _mybe ? _mybe : create_backend(hostgroup_id, _myds) );
};

void MySQL_Session::reset_all_backends() {
	MySQL_Backend *mybe;
	while(mybes->len) {
		mybe=(MySQL_Backend *)mybes->remove_index_fast(0);
		mybe->reset();
		delete mybe;
	}
};

void MySQL_Session::writeout() {
	if (client_myds) client_myds->array2buffer_full();
	if (mybe && mybe->server_myds && mybe->server_myds->myds_type==MYDS_BACKEND) {
		if (admin==false) {
			if (mybe->server_myds->net_failure==false) { 
				//if (mybe->server_myds->poll_fds_idx>-1 && (mybe->server_myds->mypolls->fds[mybe->server_myds->poll_fds_idx].revents & POLLOUT)) {
				if (mybe->server_myds->poll_fds_idx>-1) { // NOTE: attempt to force writes
					mybe->server_myds->array2buffer_full();
				}
//			} else {
//				mybe->server_myds->move_from_OUT_to_OUTpending();
			}
		} else {
			mybe->server_myds->array2buffer_full();
		}
	}
	// FIXME: experimental
	//if (client_myds) client_myds->set_pollout();
	//if (server_myds) server_myds->set_pollout();
	if (client_myds) {
		if (mirror==false) {
			bool runloop=false;
			int retbytes=client_myds->write_to_net_poll();
			if (retbytes==QUEUE_T_DEFAULT_SIZE) { // optimization to solve memory bloat
				runloop=true;
			}
			while (runloop) {
				runloop=false; // the default
				client_myds->array2buffer_full();
				//nfds_t nfds=1;
				struct pollfd fds;
				fds.fd=client_myds->fd;
				fds.events=POLLOUT;
				fds.revents=0;
				int retpoll=poll(&fds, 1, 0);
				if (retpoll>0) {
					if (fds.revents==POLLOUT) {
						retbytes=client_myds->write_to_net_poll();
						if (retbytes==QUEUE_T_DEFAULT_SIZE) { // optimization to solve memory bloat
							runloop=true;
						}
					}
				}
			}
		}
	}
	//if (server_myds && server_myds->net_failure==false) server_myds->write_to_net_poll();
	if (mybe) {
		if (mybe->server_myds) mybe->server_myds->write_to_net_poll();
	}
	proxy_debug(PROXY_DEBUG_NET,1,"Thread=%p, Session=%p -- Writeout Session %p\n" , this->thread, this, this);
}


// FIXME: This function is currently disabled . See #469
bool MySQL_Session::handler_CommitRollback(PtrSize_t *pkt) {
	char c=((char *)pkt->ptr)[5];
	bool ret=false;
	if (c=='c' || c=='C') {
		if (strncasecmp((char *)"commit",(char *)pkt->ptr+5,6)==0) {
				__sync_fetch_and_add(&MyHGM->status.commit_cnt, 1);
				ret=true;
			}
		} else {
			if (c=='r' || c=='R') {
				if ( strncasecmp((char *)"rollback",(char *)pkt->ptr+5,8)==0 ) {
					__sync_fetch_and_add(&MyHGM->status.rollback_cnt, 1);
					ret=true;
				}
			}
		}

	if (ret==false) {
		return false;	// quick exit
	}
	unsigned int nTrx=NumActiveTransactions();
	if (nTrx) {
		// there is an active transaction, we must forward the request
		return false;
	} else {
		// there is no active transaction, we will just reply OK
		client_myds->DSS=STATE_QUERY_SENT_NET;
		uint16_t setStatus = 0;
		if (autocommit) setStatus += SERVER_STATUS_AUTOCOMMIT;
		client_myds->myprot.generate_pkt_OK(true,NULL,NULL,1,0,0,setStatus,0,NULL);
		client_myds->DSS=STATE_SLEEP;
		status=WAITING_CLIENT_DATA;
		l_free(pkt->size,pkt->ptr);
		if (c=='c' || c=='C') {
			__sync_fetch_and_add(&MyHGM->status.commit_cnt_filtered, 1);
		} else {
			__sync_fetch_and_add(&MyHGM->status.rollback_cnt_filtered, 1);
		}
		return true;
	}
	return false;
}


// FIXME: This function is currently disabled . See #469
bool MySQL_Session::handler_SetAutocommit(PtrSize_t *pkt) {
	size_t sal=strlen("set autocommit");
	if ( pkt->size >= 7+sal) {
		if (strncasecmp((char *)"set autocommit",(char *)pkt->ptr+5,sal)==0) {
			__sync_fetch_and_add(&MyHGM->status.autocommit_cnt, 1);
			unsigned int i;
			bool eq=false;
			int fd=-1; // first digit
			for (i=5+sal;i<pkt->size;i++) {
				char c=((char *)pkt->ptr)[i];
				if (c!='0' && c!='1' && c!=' ' && c!='=' && c!='/') return false; // found a not valid char
				if (eq==false) {
					if (c!=' ' && c!='=') return false; // found a not valid char
					if (c=='=') eq=true;
				} else {
					if (c!='0' && c!='1' && c!=' ' && c!='/') return false; // found a not valid char
					if (fd==-1) {
						if (c=='0' || c=='1') { // found first digit
							if (c=='0')
								fd=0;
							else
								fd=1;
						}
					} else {
						if (c=='0' || c=='1') { // found second digit
							return false;
						} else {
							if (c=='/' || c==' ') {
								break;
							}
						}
					}
				}
			}
			if (fd >= 0) { // we can set autocommit
				// we immeditately process the number of transactions
				unsigned int nTrx=NumActiveTransactions();
				if (fd==1 && autocommit==true) {
					// nothing to do, return OK
					goto __ret_autocommit_OK;
				}
				if (fd==1 && autocommit==false) {
					if (nTrx) {
						// there is an active transaction, we need to forward it
						// because this can potentially close the transaction
						autocommit=true;
						autocommit_on_hostgroup=FindOneActiveTransaction();
						return false;
					} else {
						// as there is no active transaction, we do no need to forward it
						// just change internal state
						autocommit=true;
						goto __ret_autocommit_OK;
					}
				}

				if (fd==0) {
					autocommit=false;	// we set it, no matter if already set or not
/*
					if (nTrx) {
						// there is an active transaction, we need to forward it
						// because this can potentially close the transaction
						autocommit_on_hostgroup=FindOneActiveTransaction();
						return false;
					} else {
						// as there is no active transaction, we do no need to forward it
						// just return OK
						goto __ret_autocommit_OK;
					}
*/
					// it turned out I was wrong
					// set autocommit=0 has no effect if there is an acrive transaction
					// therefore, we never forward set autocommit = 0
					goto __ret_autocommit_OK;
				}
__ret_autocommit_OK:
				client_myds->DSS=STATE_QUERY_SENT_NET;
				uint16_t setStatus = (nTrx ? SERVER_STATUS_IN_TRANS : 0 );
				if (autocommit) setStatus += SERVER_STATUS_AUTOCOMMIT;
				client_myds->myprot.generate_pkt_OK(true,NULL,NULL,1,0,0,setStatus,0,NULL);
				client_myds->DSS=STATE_SLEEP;
				status=WAITING_CLIENT_DATA;
				l_free(pkt->size,pkt->ptr);
				__sync_fetch_and_add(&MyHGM->status.autocommit_cnt_filtered, 1);
				return true;
			}
		}
	}
	return false;
}

bool MySQL_Session::handler_special_queries(PtrSize_t *pkt) {

	if (mysql_thread___forward_autocommit == false) {
		if (handler_SetAutocommit(pkt) == true) {
			return true;
		}
		if (handler_CommitRollback(pkt) == true) {
			return true;
		}
	}
<<<<<<< HEAD

	if (pkt->size>(5+4) && strncasecmp((char *)"USE ",(char *)pkt->ptr+5,4)==0) {
=======
	if (pkt->size>(5+4) && strncmp((char *)"USE ",(char *)pkt->ptr+5,4)==0) {
>>>>>>> 3d7c96f5
		handler___status_WAITING_CLIENT_DATA___STATE_SLEEP___MYSQL_COM_QUERY_USE_DB(pkt);
		return true;
	}

	if (pkt->size==SELECT_LAST_INSERT_ID_LEN+5 && strncasecmp((char *)SELECT_LAST_INSERT_ID,(char *)pkt->ptr+5,pkt->size-5)==0) {
		char buf[16];
		sprintf(buf,"%u",last_insert_id);
		unsigned int nTrx=NumActiveTransactions();
		uint16_t setStatus = (nTrx ? SERVER_STATUS_IN_TRANS : 0 );
		if (autocommit) setStatus += SERVER_STATUS_AUTOCOMMIT;
		MySQL_Data_Stream *myds=client_myds;
		MySQL_Protocol *myprot=&client_myds->myprot;
		myds->DSS=STATE_QUERY_SENT_DS;
		int sid=1;
		myprot->generate_pkt_column_count(true,NULL,NULL,sid,1); sid++;
		myprot->generate_pkt_field(true,NULL,NULL,sid,(char *)"",(char *)"",(char *)"",(char *)"LAST_INSERT_ID()",(char *)"",33,15,MYSQL_TYPE_VAR_STRING,1,0x1f,false,0,NULL); sid++;
		myds->DSS=STATE_COLUMN_DEFINITION;
		myprot->generate_pkt_EOF(true,NULL,NULL,sid,0, setStatus); sid++;
		char **p=(char **)malloc(sizeof(char*)*1);
		unsigned long *l=(unsigned long *)malloc(sizeof(unsigned long *)*1);
		l[0]=strlen(buf);;
		p[0]=buf;
		myprot->generate_pkt_row(true,NULL,NULL,sid,1,l,p); sid++;
		myds->DSS=STATE_ROW;
		myprot->generate_pkt_EOF(true,NULL,NULL,sid,0, setStatus); sid++;
		myds->DSS=STATE_SLEEP;
		l_free(pkt->size,pkt->ptr);
		return true;
	}
	if (pkt->size==SELECT_VERSION_COMMENT_LEN+5 && strncmp((char *)SELECT_VERSION_COMMENT,(char *)pkt->ptr+5,pkt->size-5)==0) {
		// FIXME: this doesn't return AUTOCOMMIT or IN_TRANS
		PtrSize_t pkt_2;
		pkt_2.size=PROXYSQL_VERSION_COMMENT_LEN;
		pkt_2.ptr=l_alloc(pkt_2.size);
		memcpy(pkt_2.ptr,PROXYSQL_VERSION_COMMENT,pkt_2.size);
		status=WAITING_CLIENT_DATA;
		client_myds->DSS=STATE_SLEEP;
		client_myds->PSarrayOUT->add(pkt_2.ptr,pkt_2.size);
		l_free(pkt->size,pkt->ptr);
		return true;
	}
	if (pkt->size==strlen((char *)"select USER()")+5 && strncmp((char *)"select USER()",(char *)pkt->ptr+5,pkt->size-5)==0) {
		// FIXME: this doesn't return AUTOCOMMIT or IN_TRANS
		char *query1=(char *)"SELECT \"%s\" AS 'USER()'";
		char *query2=(char *)malloc(strlen(query1)+strlen(client_myds->myconn->userinfo->username)+10);
		sprintf(query2,query1,client_myds->myconn->userinfo->username);
		char *error;
		int cols;
		int affected_rows;
		SQLite3_result *resultset;
		GloAdmin->admindb->execute_statement(query2, &error , &cols , &affected_rows , &resultset);
		SQLite3_to_MySQL(resultset, error, affected_rows, &client_myds->myprot);
		delete resultset;
		free(query2);
		l_free(pkt->size,pkt->ptr);
		return true;
	}
	if ( (pkt->size < 60) && (pkt->size > 38) && (strncasecmp((char *)"SET SESSION character_set_server",(char *)pkt->ptr+5,32)==0) ) { // issue #601
		char *idx=NULL;
		char *p=(char *)pkt->ptr+37;
		idx=(char *)memchr(p,'=',pkt->size-37);
		//idx=memchr(pkt->ptr+37,'=',pkt->size-37);
		if (idx) { // we found =
			PtrSize_t pkt_2;
			pkt_2.size=5+strlen((char *)"SET NAMES ")+pkt->size-1-(idx-(char *)pkt->ptr);
			pkt_2.ptr=l_alloc(pkt_2.size);
			mysql_hdr Hdr;
			memcpy(&Hdr,pkt->ptr,sizeof(mysql_hdr));
			Hdr.pkt_length=pkt_2.size-5;
			memcpy((char *)pkt_2.ptr+4,(char *)pkt->ptr+4,1);
			memcpy(pkt_2.ptr,&Hdr,sizeof(mysql_hdr));
			strcpy((char *)pkt_2.ptr+5,(char *)"SET NAMES ");
			memcpy((char *)pkt_2.ptr+15,idx+1,pkt->size-1-(idx-(char *)pkt->ptr));
			l_free(pkt->size,pkt->ptr);
			pkt->size=pkt_2.size;
			pkt->ptr=pkt_2.ptr;
		}
	}
	if ( (pkt->size < 35) && (pkt->size > 15) && (strncasecmp((char *)"SET NAMES ",(char *)pkt->ptr+5,10)==0) ) {
		char *unstripped=strndup((char *)pkt->ptr+15,pkt->size-15);
		char *name=trim_spaces_and_quotes_in_place(unstripped);
		const CHARSET_INFO * c = proxysql_find_charset_name(name);
		client_myds->DSS=STATE_QUERY_SENT_NET;
		if (!c) {
			char *m=(char *)"Unknown character set: '%s'";
			char *errmsg=(char *)malloc(strlen(name)+strlen(m));
			sprintf(errmsg,m,name);
			client_myds->myprot.generate_pkt_ERR(true,NULL,NULL,1,1115,(char *)"#42000",errmsg);
			free(errmsg);
		} else {
			client_myds->myconn->set_charset(c->nr);
			unsigned int nTrx=NumActiveTransactions();
			uint16_t setStatus = (nTrx ? SERVER_STATUS_IN_TRANS : 0 );
			if (autocommit) setStatus += SERVER_STATUS_AUTOCOMMIT;
			client_myds->myprot.generate_pkt_OK(true,NULL,NULL,1,0,0,setStatus,0,NULL);
		}
		client_myds->DSS=STATE_SLEEP;
		status=WAITING_CLIENT_DATA;
		l_free(pkt->size,pkt->ptr);
		free(unstripped);
		return true;
	}
	if ( (pkt->size == 18) && (strncasecmp((char *)"SHOW WARNINGS",(char *)pkt->ptr+5,13)==0) ) {
		SQLite3_result * resultset=new SQLite3_result(3);
		resultset->add_column_definition(SQLITE_TEXT,"Level");
		resultset->add_column_definition(SQLITE_TEXT,"Code");
		resultset->add_column_definition(SQLITE_TEXT,"Message");
		SQLite3_to_MySQL(resultset, NULL, 0, &client_myds->myprot);
		delete resultset;
		client_myds->DSS=STATE_SLEEP;
		status=WAITING_CLIENT_DATA;
		l_free(pkt->size,pkt->ptr);
		return true;
	}
	return false;
}

void MySQL_Session::handler___status_WAITING_CLIENT_DATA___STATE_SLEEP___MYSQL_COM_QUERY___create_mirror_session() {
	if (pktH->size < 15*1024*1024 && (qpo->mirror_hostgroup >= 0 || qpo->mirror_flagOUT >= 0)) {
		MySQL_Session *newsess=new MySQL_Session();
		newsess->client_myds = new MySQL_Data_Stream();
		newsess->client_myds->DSS=STATE_SLEEP;
		newsess->client_myds->sess=newsess;
		newsess->client_myds->fd=0;
		newsess->client_myds->myds_type=MYDS_FRONTEND;
		newsess->client_myds->PSarrayOUT= new PtrSizeArray();
		newsess->thread_session_id=__sync_fetch_and_add(&glovars.thread_id,1);
		if (newsess->thread_session_id==0) {
			newsess->thread_session_id=__sync_fetch_and_add(&glovars.thread_id,1);
		}
		thread->register_session(newsess);
		newsess->status=WAITING_CLIENT_DATA;
		MySQL_Connection *myconn=new MySQL_Connection;
		myconn->userinfo->set(client_myds->myconn->userinfo);
		newsess->client_myds->attach_connection(myconn);
		newsess->client_myds->myprot.init(&newsess->client_myds, newsess->client_myds->myconn->userinfo, newsess);
		newsess->to_process=1;
		newsess->default_hostgroup=default_hostgroup;
		if (qpo->mirror_hostgroup>= 0) {
			newsess->mirror_hostgroup=qpo->mirror_hostgroup; // in the new session we copy the mirror hostgroup
		} else {
			newsess->mirror_hostgroup=default_hostgroup; // copy the default
		}
		newsess->mirror_flagOUT=qpo->mirror_flagOUT; // in the new session we copy the mirror flagOUT
		newsess->default_schema=strdup(default_schema);
		newsess->mirror=true;
		newsess->mirrorPkt.size=pktH->size;
		newsess->mirrorPkt.ptr=l_alloc(newsess->mirrorPkt.size);
		memcpy(newsess->mirrorPkt.ptr,pktH->ptr,pktH->size);
		newsess->handler(); // execute immediately
		newsess->to_process=0;
	}
}

int MySQL_Session::handler_again___status_PINGING_SERVER() {
	assert(mybe->server_myds->myconn);
	MySQL_Data_Stream *myds=mybe->server_myds;
	MySQL_Connection *myconn=myds->myconn;
	int rc=myconn->async_ping(myds->revents);
//				if (myds->mypolls==NULL) {
//					thread->mypolls.add(POLLIN|POLLOUT, myds->fd, myds, thread->curtime);
//				}
	if (rc==0) {
		myconn->async_state_machine=ASYNC_IDLE;
		//if ((myconn->reusable==true) && ((myds->myprot.prot_status & SERVER_STATUS_IN_TRANS)==0)) {
		if (mysql_thread___multiplexing && (myconn->reusable==true) && myds->myconn->IsActiveTransaction()==false && myds->myconn->MultiplexDisabled()==false) {
			myds->return_MySQL_Connection_To_Pool();
		} else {
			myds->destroy_MySQL_Connection_From_Pool(true);
		}
		delete mybe->server_myds;
		mybe->server_myds=NULL;
		set_status(NONE);
			return -1;
	} else {
		if (rc==-1 || rc==-2) {
			if (rc==-2) {
				proxy_error("Ping timeout during ping on %s , %d\n", myconn->parent->address, myconn->parent->port);
			} else { // rc==-1
				int myerr=mysql_errno(myconn->mysql);
				proxy_error("Detected a broken connection during ping on (%d,%s,%d) , FD (Conn:%d , MyDS:%d) : %d, %s\n", myconn->parent->myhgc->hid, myconn->parent->address, myconn->parent->port, myds->fd, myds->myconn->fd, myerr, mysql_error(myconn->mysql));
			}
			myds->destroy_MySQL_Connection_From_Pool(false);
			myds->fd=0;
			delete mybe->server_myds;
			mybe->server_myds=NULL;
			//thread->mypolls.remove_index_fast(myds->poll_fds_idx);
			return -1;
		} else {
			// rc==1 , nothing to do for now
// tring to fix bug
			if (myds->mypolls==NULL) {
				thread->mypolls.add(POLLIN|POLLOUT, myds->fd, myds, thread->curtime);
			}
// tring to fix bug
		}
	}
	return 0;
}

void MySQL_Session::handler_again___new_thread_to_kill_connection() {
	MySQL_Data_Stream *myds=mybe->server_myds;
	if (myds->myconn && myds->myconn->mysql) {
		if (myds->killed_at==0) {
			myds->wait_until=0;
			myds->killed_at=thread->curtime;
			//fprintf(stderr,"Expired: %llu, %llu\n", mybe->server_myds->wait_until, thread->curtime);
			MySQL_Connection_userinfo *ui=client_myds->myconn->userinfo;
			char *auth_password=NULL;
			if (ui->password) {
				if (ui->password[0]=='*') { // we don't have the real password, let's pass sha1
					auth_password=ui->sha1_pass;
				} else {
					auth_password=ui->password;
				}
			}
			KillArgs *ka = new KillArgs(ui->username, auth_password, myds->myconn->parent->address, myds->myconn->parent->port, myds->myconn->mysql->thread_id);
			pthread_attr_t attr;
			pthread_attr_init(&attr);
			pthread_attr_setdetachstate(&attr, PTHREAD_CREATE_DETACHED);
			pthread_attr_setstacksize (&attr, 256*1024);
			pthread_t pt;
			pthread_create(&pt, &attr, &kill_query_thread, ka);
		}
	}
}

// NEXT_IMMEDIATE is a legacy macro used inside handler() to immediately jump
// to handler_again
#define NEXT_IMMEDIATE(new_st) do { set_status(new_st); goto handler_again; } while (0)
// NEXT_IMMEDIATE_NEW is a new macro to use *outside* handler().
// handler() should check the return code of the function it calls, and if
// true should jump to handler_again
#define NEXT_IMMEDIATE_NEW(new_st) do { set_status(new_st); return true; } while (0)

bool MySQL_Session::handler_again___verify_backend_charset() {
	if (client_myds->myconn->options.charset != mybe->server_myds->myconn->mysql->charset->nr) {
		//previous_status.push(PROCESSING_QUERY);
		switch(status) { // this switch can be replaced with a simple previous_status.push(status), but it is here for readibility
			case PROCESSING_QUERY:
				previous_status.push(PROCESSING_QUERY);
				break;
			case PROCESSING_STMT_PREPARE:
				previous_status.push(PROCESSING_STMT_PREPARE);
				break;
			case PROCESSING_STMT_EXECUTE:
				previous_status.push(PROCESSING_STMT_EXECUTE);
				break;
			default:
				assert(0);
				break;
		}
		NEXT_IMMEDIATE_NEW(CHANGING_CHARSET);
	}
	return false;
}


bool MySQL_Session::handler_again___verify_init_connect() {
	if (mybe->server_myds->myconn->options.init_connect_sent==false) {
		// we needs to set it to true
		mybe->server_myds->myconn->options.init_connect_sent=true;
		if (mysql_thread___init_connect) {
			// we send init connect queries only if set
			mybe->server_myds->myconn->options.init_connect=strdup(mysql_thread___init_connect);
			previous_status.push(PROCESSING_QUERY);
			NEXT_IMMEDIATE_NEW(SETTING_INIT_CONNECT);
		}
	}
	return false;
}

bool MySQL_Session::handler_again___verify_backend_autocommit() {
	if (autocommit != mybe->server_myds->myconn->IsAutoCommit()) {
		// see case #485
		if (mysql_thread___enforce_autocommit_on_reads == false) {
			// enforce_autocommit_on_reads is disabled
			// we need to check if it is a SELECT not FOR UPDATE
			if (CurrentQuery.is_select_NOT_for_update()==false) {
				//previous_status.push(PROCESSING_QUERY);
				switch(status) { // this switch can be replaced with a simple previous_status.push(status), but it is here for readibility
					case PROCESSING_QUERY:
						previous_status.push(PROCESSING_QUERY);
						break;
					case PROCESSING_STMT_PREPARE:
						previous_status.push(PROCESSING_STMT_PREPARE);
						break;
					case PROCESSING_STMT_EXECUTE:
						previous_status.push(PROCESSING_STMT_EXECUTE);
						break;
					default:
						assert(0);
						break;
				}
				NEXT_IMMEDIATE_NEW(CHANGING_AUTOCOMMIT);
			}
		} else {
			// in every other cases, enforce autocommit
			//previous_status.push(PROCESSING_QUERY);
			switch(status) { // this switch can be replaced with a simple previous_status.push(status), but it is here for readibility
				case PROCESSING_QUERY:
					previous_status.push(PROCESSING_QUERY);
					break;
				case PROCESSING_STMT_PREPARE:
					previous_status.push(PROCESSING_STMT_PREPARE);
					break;
				case PROCESSING_STMT_EXECUTE:
					previous_status.push(PROCESSING_STMT_EXECUTE);
					break;
				default:
					assert(0);
					break;
			}
			NEXT_IMMEDIATE_NEW(CHANGING_AUTOCOMMIT);
		}
	}
	return false;
}

bool MySQL_Session::handler_again___verify_backend_user_schema() {
	MySQL_Data_Stream *myds=mybe->server_myds;
	if (client_myds->myconn->userinfo->hash!=mybe->server_myds->myconn->userinfo->hash) {
		if (strcmp(client_myds->myconn->userinfo->username,myds->myconn->userinfo->username)) {
			//previous_status.push(PROCESSING_QUERY);
			switch(status) { // this switch can be replaced with a simple previous_status.push(status), but it is here for readibility
				case PROCESSING_QUERY:
					previous_status.push(PROCESSING_QUERY);
					break;
				case PROCESSING_STMT_PREPARE:
					previous_status.push(PROCESSING_STMT_PREPARE);
					break;
				case PROCESSING_STMT_EXECUTE:
					previous_status.push(PROCESSING_STMT_EXECUTE);
					break;
				default:
					assert(0);
					break;
			}
			NEXT_IMMEDIATE_NEW(CHANGING_USER_SERVER);
		}
		if (strcmp(client_myds->myconn->userinfo->schemaname,myds->myconn->userinfo->schemaname)) {
			//previous_status.push(PROCESSING_QUERY);
			switch(status) { // this switch can be replaced with a simple previous_status.push(status), but it is here for readibility
				case PROCESSING_QUERY:
					previous_status.push(PROCESSING_QUERY);
					break;
				case PROCESSING_STMT_PREPARE:
					previous_status.push(PROCESSING_STMT_PREPARE);
					break;
				case PROCESSING_STMT_EXECUTE:
					previous_status.push(PROCESSING_STMT_EXECUTE);
					break;
				default:
					assert(0);
					break;
			}
			NEXT_IMMEDIATE_NEW(CHANGING_SCHEMA);
		}
	}
	return false;
}

bool MySQL_Session::handler_again___status_SETTING_INIT_CONNECT(int *_rc) {
	bool ret=false;
	assert(mybe->server_myds->myconn);
	MySQL_Data_Stream *myds=mybe->server_myds;
	MySQL_Connection *myconn=myds->myconn;
	myds->DSS=STATE_MARIADB_QUERY;
	enum session_status st=status;
	if (myds->mypolls==NULL) {
		thread->mypolls.add(POLLIN|POLLOUT, mybe->server_myds->fd, mybe->server_myds, thread->curtime);
	}
	int rc=myconn->async_send_simple_command(myds->revents,myconn->options.init_connect,strlen(myconn->options.init_connect));
	if (rc==0) {
		myds->revents|=POLLOUT;	// we also set again POLLOUT to send a query immediately!
		st=previous_status.top();
		previous_status.pop();
		NEXT_IMMEDIATE_NEW(st);
	} else {
		if (rc==-1) {
			// the command failed
			int myerr=mysql_errno(myconn->mysql);
			if (myerr > 2000) {
				bool retry_conn=false;
				// client error, serious
				proxy_error("Detected a broken connection while setting INIT CONNECT on %s , %d : %d, %s\n", myconn->parent->address, myconn->parent->port, myerr, mysql_error(myconn->mysql));
							//if ((myds->myconn->reusable==true) && ((myds->myprot.prot_status & SERVER_STATUS_IN_TRANS)==0)) {
							if ((myds->myconn->reusable==true) && myds->myconn->IsActiveTransaction()==false && myds->myconn->MultiplexDisabled()==false) {
								retry_conn=true;
				}
				myds->destroy_MySQL_Connection_From_Pool(false);
				myds->fd=0;
				if (retry_conn) {
					myds->DSS=STATE_NOT_INITIALIZED;
					//previous_status.push(PROCESSING_QUERY);
					NEXT_IMMEDIATE_NEW(CONNECTING_SERVER);
				}
				*_rc=-1;	// an error happened, we should destroy the Session
				return ret;
			} else {
				proxy_warning("Error while setting INIT CONNECT: %d, %s\n", myerr, mysql_error(myconn->mysql));
					// we won't go back to PROCESSING_QUERY
				st=previous_status.top();
				previous_status.pop();
				char sqlstate[10];
				sprintf(sqlstate,"#%s",mysql_sqlstate(myconn->mysql));
				client_myds->myprot.generate_pkt_ERR(true,NULL,NULL,1,mysql_errno(myconn->mysql),sqlstate,mysql_error(myconn->mysql));
					myds->destroy_MySQL_Connection_From_Pool(true);
					myds->fd=0;
				status=WAITING_CLIENT_DATA;
				client_myds->DSS=STATE_SLEEP;
			}
		} else {
			// rc==1 , nothing to do for now
		}
	}
	return ret;
}


bool MySQL_Session::handler_again___status_CHANGING_SCHEMA(int *_rc) {
	bool ret=false;
	//fprintf(stderr,"CHANGING_SCHEMA\n");
	assert(mybe->server_myds->myconn);
	MySQL_Data_Stream *myds=mybe->server_myds;
	MySQL_Connection *myconn=myds->myconn;
	myds->DSS=STATE_MARIADB_QUERY;
	enum session_status st=status;
	if (myds->mypolls==NULL) {
		thread->mypolls.add(POLLIN|POLLOUT, mybe->server_myds->fd, mybe->server_myds, thread->curtime);
	}
	int rc=myconn->async_select_db(myds->revents);
	if (rc==0) {
		myds->myconn->userinfo->set(client_myds->myconn->userinfo);
		st=previous_status.top();
		previous_status.pop();
		NEXT_IMMEDIATE_NEW(st);
	} else {
		if (rc==-1) {
			// the command failed
			int myerr=mysql_errno(myconn->mysql);
			if (myerr > 2000) {
				bool retry_conn=false;
				// client error, serious
				proxy_error("Detected a broken connection during INIT_DB on %s , %d : %d, %s\n", myconn->parent->address, myconn->parent->port, myerr, mysql_error(myconn->mysql));
				//if ((myds->myconn->reusable==true) && ((myds->myprot.prot_status & SERVER_STATUS_IN_TRANS)==0)) {
				if ((myds->myconn->reusable==true) && myds->myconn->IsActiveTransaction()==false && myds->myconn->MultiplexDisabled()==false) {
					retry_conn=true;
				}
				myds->destroy_MySQL_Connection_From_Pool(false);
				myds->fd=0;
				if (retry_conn) {
					myds->DSS=STATE_NOT_INITIALIZED;
					//previous_status.push(PROCESSING_QUERY);
					NEXT_IMMEDIATE_NEW(CONNECTING_SERVER);
				}
				*_rc=-1; // an error happened, we should destroy the Session
				return ret;
			} else {
				proxy_warning("Error during INIT_DB: %d, %s\n", myerr, mysql_error(myconn->mysql));
				// we won't go back to PROCESSING_QUERY
				st=previous_status.top();
				previous_status.pop();
				char sqlstate[10];
				sprintf(sqlstate,"#%s",mysql_sqlstate(myconn->mysql));
				client_myds->myprot.generate_pkt_ERR(true,NULL,NULL,1,mysql_errno(myconn->mysql),sqlstate,mysql_error(myconn->mysql));
//							CurrentQuery.end();
//							myds->free_mysql_real_query();
				myds->destroy_MySQL_Connection_From_Pool(true);
				myds->fd=0;
//							status=WAITING_CLIENT_DATA;
//							client_myds->DSS=STATE_SLEEP;
				RequestEnd(myds);
			}
		} else {
			// rc==1 , nothing to do for now
		}
	}
	return false;
}


bool MySQL_Session::handler_again___status_CONNECTING_SERVER(int *_rc) { 
	//fprintf(stderr,"CONNECTING_SERVER\n");
	if (mirror) {
		mybe->server_myds->connect_retries_on_failure=0; // no try for mirror
		mybe->server_myds->wait_until=thread->curtime+mysql_thread___connect_timeout_server*1000;
		pause_until=0;
	}
	if (mybe->server_myds->max_connect_time) {
		if (thread->curtime >= mybe->server_myds->max_connect_time) {
			if (mirror) {
				PROXY_TRACE();
			}
			char buf[256];
			sprintf(buf,"Max connect timeout reached while reaching hostgroup %d after %llums", current_hostgroup, (thread->curtime - CurrentQuery.start_time)/1000 );
			client_myds->myprot.generate_pkt_ERR(true,NULL,NULL,1,9001,(char *)"HY000",buf);
//					CurrentQuery.end();
//					mybe->server_myds->free_mysql_real_query();
//					client_myds->DSS=STATE_SLEEP;
			RequestEnd(mybe->server_myds);
			//enum session_status st;
			while (previous_status.size()) {
				previous_status.top();
				previous_status.pop();
			}
			if (mybe->server_myds->myconn) {
				//mybe->server_myds->destroy_MySQL_Connection();
				mybe->server_myds->destroy_MySQL_Connection_From_Pool(false);
				if (mirror) {
					PROXY_TRACE();
					NEXT_IMMEDIATE_NEW(WAITING_CLIENT_DATA);
				}
			}
			mybe->server_myds->max_connect_time=0;
			NEXT_IMMEDIATE_NEW(WAITING_CLIENT_DATA);
		}
	}
	if (mybe->server_myds->myconn==NULL) {
		handler___client_DSS_QUERY_SENT___server_DSS_NOT_INITIALIZED__get_connection();
	}
	if (mybe->server_myds->myconn==NULL) {
		if (mirror) {
			PROXY_TRACE();
			NEXT_IMMEDIATE_NEW(WAITING_CLIENT_DATA);
		}		
	}
	if (mybe->server_myds->myconn==NULL) {
		pause_until=thread->curtime+mysql_thread___connect_retries_delay*1000;
		//goto __exit_DSS__STATE_NOT_INITIALIZED;
		*_rc=1;
		return false;
	} else {
		MySQL_Data_Stream *myds=mybe->server_myds;
		MySQL_Connection *myconn=myds->myconn;
		int rc;
		if (default_hostgroup<0) {
			// we are connected to a Admin module backend
			// we pretend to set a user variable to disable multiplexing
			myconn->set_status_user_variable(true);
		}
		enum session_status st=status;
		if (mybe->server_myds->myconn->async_state_machine==ASYNC_IDLE) {
			st=previous_status.top();
			previous_status.pop();
			NEXT_IMMEDIATE_NEW(st);
			assert(0);
		}
		assert(st==status);
		unsigned long long curtime=monotonic_time();
		//mybe->server_myds->myprot.init(&mybe->server_myds, mybe->server_myds->myconn->userinfo, this);
/* */
		assert(myconn->async_state_machine!=ASYNC_IDLE);
		if (mirror) {
			PROXY_TRACE();
		}
		rc=myconn->async_connect(myds->revents);
		if (myds->mypolls==NULL) {
			// connection yet not in mypolls
			myds->assign_fd_from_mysql_conn();
			thread->mypolls.add(POLLIN|POLLOUT, mybe->server_myds->fd, mybe->server_myds, curtime);
			if (mirror) {
				PROXY_TRACE();
			}
		}
		switch (rc) {
			case 0:
				myds->myds_type=MYDS_BACKEND;
				myds->DSS=STATE_MARIADB_GENERIC;
				status=WAITING_CLIENT_DATA;
				st=previous_status.top();
				previous_status.pop();
				myds->wait_until=0;
				if (session_fast_forward==true) {
					// we have a successful connection and session_fast_forward enabled
					// set DSS=STATE_SLEEP or it will believe it have to use MARIADB client library
					myds->DSS=STATE_SLEEP;
				}
				NEXT_IMMEDIATE_NEW(st);
				break;
			case -1:
			case -2:
				// FIXME: experimental
				//wrong_pass=true;
				if (myds->connect_retries_on_failure >0 ) {
					myds->connect_retries_on_failure--;
					int myerr=mysql_errno(myconn->mysql);
					switch (myerr) {
						case 1226: // ER_USER_LIMIT_REACHED , User '%s' has exceeded the '%s' resource (current value: %ld)
							goto __exit_handler_again___status_CONNECTING_SERVER_with_err;
							break;
						default:
							break;
					}
					//myds->destroy_MySQL_Connection();
					if (mirror) {
						PROXY_TRACE();
					}			
					myds->destroy_MySQL_Connection_From_Pool(false);
					NEXT_IMMEDIATE_NEW(CONNECTING_SERVER);
				} else {
__exit_handler_again___status_CONNECTING_SERVER_with_err:
					int myerr=mysql_errno(myconn->mysql);
					if (myerr) {
						char sqlstate[10];
						sprintf(sqlstate,"#%s",mysql_sqlstate(myconn->mysql));
						client_myds->myprot.generate_pkt_ERR(true,NULL,NULL,1,mysql_errno(myconn->mysql),sqlstate,mysql_error(myconn->mysql));
					} else {
						char buf[256];
						sprintf(buf,"Max connect failure while reaching hostgroup %d", current_hostgroup);
						client_myds->myprot.generate_pkt_ERR(true,NULL,NULL,1,9002,(char *)"HY000",buf);
					}
//							CurrentQuery.end();
//							myds->free_mysql_real_query();
//							client_myds->DSS=STATE_SLEEP;
					RequestEnd(myds);
					while (previous_status.size()) {
						st=previous_status.top();
						previous_status.pop();
					}
					//myds->destroy_MySQL_Connection();
					if (mirror) {
						PROXY_TRACE();
					}
					myds->destroy_MySQL_Connection_From_Pool( myerr ? true : false );
					myds->max_connect_time=0;
					NEXT_IMMEDIATE_NEW(WAITING_CLIENT_DATA);
				}
				break;
			case 1: // continue on next loop
			default:
				break;
		}
	}
	return false;
}
bool MySQL_Session::handler_again___status_CHANGING_USER_SERVER(int *_rc) {
	assert(mybe->server_myds->myconn);
	MySQL_Data_Stream *myds=mybe->server_myds;
	MySQL_Connection *myconn=myds->myconn;
	myds->DSS=STATE_MARIADB_QUERY;
	enum session_status st=status;
	if (myds->mypolls==NULL) {
		thread->mypolls.add(POLLIN|POLLOUT, mybe->server_myds->fd, mybe->server_myds, thread->curtime);
	}
	// we recreate local_stmts : see issue #752
	delete myconn->local_stmts;
	myconn->local_stmts=new MySQL_STMTs_local(false);
	int rc=myconn->async_change_user(myds->revents);
	if (rc==0) {
		myds->myconn->userinfo->set(client_myds->myconn->userinfo);
		st=previous_status.top();
		previous_status.pop();
		NEXT_IMMEDIATE_NEW(st);
	} else {
		if (rc==-1) {
			// the command failed
			int myerr=mysql_errno(myconn->mysql);
			if (myerr > 2000) {
				bool retry_conn=false;
				// client error, serious
				proxy_error("Detected a broken connection during change user on %s, %d : %d, %s\n", myconn->parent->address, myconn->parent->port, myerr, mysql_error(myconn->mysql));
				//if ((myds->myconn->reusable==true) && ((myds->myprot.prot_status & SERVER_STATUS_IN_TRANS)==0)) {
				if ((myds->myconn->reusable==true) && myds->myconn->IsActiveTransaction()==false && myds->myconn->MultiplexDisabled()==false) {
					retry_conn=true;
				}
				myds->destroy_MySQL_Connection_From_Pool(false);
				myds->fd=0;
				if (retry_conn) {
					myds->DSS=STATE_NOT_INITIALIZED;
					//previous_status.push(PROCESSING_QUERY);
					NEXT_IMMEDIATE_NEW(CONNECTING_SERVER);
				}
				*_rc=-1;
				return false;
			} else {
				proxy_warning("Error during change user: %d, %s\n", myerr, mysql_error(myconn->mysql));
					// we won't go back to PROCESSING_QUERY
				st=previous_status.top();
				previous_status.pop();
				char sqlstate[10];
				sprintf(sqlstate,"#%s",mysql_sqlstate(myconn->mysql));
				client_myds->myprot.generate_pkt_ERR(true,NULL,NULL,1,mysql_errno(myconn->mysql),sqlstate,mysql_error(myconn->mysql));
				myds->destroy_MySQL_Connection_From_Pool(true);
				myds->fd=0;
				RequestEnd(myds); //fix bug #682
			}
		} else {
			// rc==1 , nothing to do for now
		}
	}
	return false;
}

bool MySQL_Session::handler_again___status_CHANGING_CHARSET(int *_rc) {
	assert(mybe->server_myds->myconn);
	MySQL_Data_Stream *myds=mybe->server_myds;
	MySQL_Connection *myconn=myds->myconn;
	myds->DSS=STATE_MARIADB_QUERY;
	enum session_status st=status;
	if (myds->mypolls==NULL) {
		thread->mypolls.add(POLLIN|POLLOUT, mybe->server_myds->fd, mybe->server_myds, thread->curtime);
	}
	int rc=myconn->async_set_names(myds->revents, client_myds->myconn->options.charset);
	if (rc==0) {
		st=previous_status.top();
		previous_status.pop();
		NEXT_IMMEDIATE_NEW(st);
	} else {
		if (rc==-1) {
			// the command failed
			int myerr=mysql_errno(myconn->mysql);
			if (myerr > 2000) {
				bool retry_conn=false;
				// client error, serious
				proxy_error("Detected a broken connection during SET NAMES on %s , %d : %d, %s\n", myconn->parent->address, myconn->parent->port, myerr, mysql_error(myconn->mysql));
				//if ((myds->myconn->reusable==true) && ((myds->myprot.prot_status & SERVER_STATUS_IN_TRANS)==0)) {
				if ((myds->myconn->reusable==true) && myds->myconn->IsActiveTransaction()==false && myds->myconn->MultiplexDisabled()==false) {
					retry_conn=true;
				}
				myds->destroy_MySQL_Connection_From_Pool(false);
				myds->fd=0;
				if (retry_conn) {
					myds->DSS=STATE_NOT_INITIALIZED;
					//previous_status.push(PROCESSING_QUERY);
					NEXT_IMMEDIATE_NEW(CONNECTING_SERVER);
				}
				*_rc=-1;
				return false;
			} else {
				proxy_warning("Error during SET NAMES: %d, %s\n", myerr, mysql_error(myconn->mysql));
					// we won't go back to PROCESSING_QUERY
				st=previous_status.top();
				previous_status.pop();
				char sqlstate[10];
				sprintf(sqlstate,"#%s",mysql_sqlstate(myconn->mysql));
				client_myds->myprot.generate_pkt_ERR(true,NULL,NULL,1,mysql_errno(myconn->mysql),sqlstate,mysql_error(myconn->mysql));
				myds->destroy_MySQL_Connection_From_Pool(true);
				myds->fd=0;
				status=WAITING_CLIENT_DATA;
				client_myds->DSS=STATE_SLEEP;
			}
		} else {
			// rc==1 , nothing to do for now
		}
	}
	return false;
}


bool MySQL_Session::handler_again___status_CHANGING_AUTOCOMMIT(int *_rc) {
	//fprintf(stderr,"CHANGING_AUTOCOMMIT\n");
	assert(mybe->server_myds->myconn);
	MySQL_Data_Stream *myds=mybe->server_myds;
	MySQL_Connection *myconn=myds->myconn;
	myds->DSS=STATE_MARIADB_QUERY;
	enum session_status st=status;
	if (myds->mypolls==NULL) {
		thread->mypolls.add(POLLIN|POLLOUT, mybe->server_myds->fd, mybe->server_myds, thread->curtime);
	}
	int rc=myconn->async_set_autocommit(myds->revents, autocommit);
	if (rc==0) {
		st=previous_status.top();
		previous_status.pop();
		NEXT_IMMEDIATE_NEW(st);
	} else {
		if (rc==-1) {
			// the command failed
			int myerr=mysql_errno(myconn->mysql);
			if (myerr > 2000) {
				bool retry_conn=false;
				// client error, serious
				proxy_error("Detected a broken connection during SET AUTOCOMMIT on %s , %d : %d, %s\n", myconn->parent->address, myconn->parent->port, myerr, mysql_error(myconn->mysql));
				//if ((myds->myconn->reusable==true) && ((myds->myprot.prot_status & SERVER_STATUS_IN_TRANS)==0)) {
				if ((myds->myconn->reusable==true) && myds->myconn->IsActiveTransaction()==false && myds->myconn->MultiplexDisabled()==false) {
					retry_conn=true;
				}
				myds->destroy_MySQL_Connection_From_Pool(false);
				myds->fd=0;
				if (retry_conn) {
					myds->DSS=STATE_NOT_INITIALIZED;
					//previous_status.push(PROCESSING_QUERY);
					NEXT_IMMEDIATE_NEW(CONNECTING_SERVER);
				}
				*_rc=-1;
				return false;
			} else {
				proxy_warning("Error during SET AUTOCOMMIT: %d, %s\n", myerr, mysql_error(myconn->mysql));
					// we won't go back to PROCESSING_QUERY
				st=previous_status.top();
				previous_status.pop();
				char sqlstate[10];
				sprintf(sqlstate,"#%s",mysql_sqlstate(myconn->mysql));
				client_myds->myprot.generate_pkt_ERR(true,NULL,NULL,1,mysql_errno(myconn->mysql),sqlstate,mysql_error(myconn->mysql));
					myds->destroy_MySQL_Connection_From_Pool(true);
					myds->fd=0;
				status=WAITING_CLIENT_DATA;
				client_myds->DSS=STATE_SLEEP;
			}
		} else {
			// rc==1 , nothing to do for now
		}
	}
	return false;
}

int MySQL_Session::handler() {
	bool wrong_pass=false;
	if (to_process==0) return 0; // this should be redundant if the called does the same check
	proxy_debug(PROXY_DEBUG_NET,1,"Thread=%p, Session=%p -- Processing session %p\n" , this->thread, this, this);
	PtrSize_t pkt;
	pktH=&pkt;
	unsigned int j;
	unsigned char c;

	active_transactions=NumActiveTransactions();

//	FIXME: Sessions without frontend are an ugly hack
	if (session_fast_forward==false) {
	if (client_myds==NULL) {
		// if we are here, probably we are trying to ping backends
		proxy_debug(PROXY_DEBUG_MYSQL_CONNECTION, 5, "Processing session %p without client_myds\n", this);
		assert(mybe);
		assert(mybe->server_myds);
		goto handler_again;
	} else {
		if (mirror==true) {
			if (mirrorPkt.ptr) { // this is the first time we call handler()
				pkt.ptr=mirrorPkt.ptr;
				pkt.size=mirrorPkt.size;
				mirrorPkt.ptr=NULL; // this will prevent the copy to happen again
			} else {
				if (status==WAITING_CLIENT_DATA) {
					// we are being called a second time with WAITING_CLIENT_DATA
					return 0;
				}
			}
		}
	}
	}

__get_pkts_from_client:

	//for (j=0; j<client_myds->PSarrayIN->len;) {
	// implement a more complex logic to run even in case of mirror
	// if client_myds , this is a regular client
	// if client_myds == NULL , it is a mirror
	//     process mirror only status==WAITING_CLIENT_DATA
	for (j=0; j< ( client_myds->PSarrayIN ? client_myds->PSarrayIN->len : 0)  || (mirror==true && status==WAITING_CLIENT_DATA) ;) {
		if (mirror==false) {
			client_myds->PSarrayIN->remove_index(0,&pkt);
		}
		//prot.parse_mysql_pkt(&pkt,client_myds);
		switch (status) {

			case CONNECTING_CLIENT:
				switch (client_myds->DSS) {
					case STATE_SERVER_HANDSHAKE:
						handler___status_CONNECTING_CLIENT___STATE_SERVER_HANDSHAKE(&pkt, &wrong_pass);
						break;
					case STATE_SSL_INIT:
						handler___status_CONNECTING_CLIENT___STATE_SSL_INIT(&pkt);
						break;
					default:
						proxy_error("Detected not valid state client state: %d\n", client_myds->DSS);
						return -1; //close connection
						break;
				}
				break;

			case WAITING_CLIENT_DATA:
				// this is handled only for real traffic, not mirror
				if (pkt.size==(0xFFFFFF+sizeof(mysql_hdr))) {
					// we are handling a multi-packet
					switch (client_myds->DSS) { // real traffic only
						case STATE_SLEEP:
							client_myds->DSS=STATE_SLEEP_MULTI_PACKET;
							break;
						case STATE_SLEEP_MULTI_PACKET:
							break;
						default:
							assert(0);
							break;
					}
				}
				switch (client_myds->DSS) {
					case STATE_SLEEP_MULTI_PACKET:
						if (client_myds->multi_pkt.ptr==NULL) {
							// not initialized yet
							client_myds->multi_pkt.ptr=pkt.ptr;
							client_myds->multi_pkt.size=pkt.size;
						} else {
							PtrSize_t tmp_pkt;
							tmp_pkt.ptr=client_myds->multi_pkt.ptr;
							tmp_pkt.size=client_myds->multi_pkt.size;
							client_myds->multi_pkt.size = pkt.size + tmp_pkt.size-sizeof(mysql_hdr);
							client_myds->multi_pkt.ptr = l_alloc(client_myds->multi_pkt.size);
							memcpy(client_myds->multi_pkt.ptr, tmp_pkt.ptr, tmp_pkt.size);
							memcpy((char *)client_myds->multi_pkt.ptr + tmp_pkt.size , (char *)pkt.ptr+sizeof(mysql_hdr) , pkt.size-sizeof(mysql_hdr)); // the header is not copied
							l_free(tmp_pkt.size , tmp_pkt.ptr);
							l_free(pkt.size , pkt.ptr);
						}
						if (pkt.size==(0xFFFFFF+sizeof(mysql_hdr))) { // there are more packets
							goto __get_pkts_from_client;
						} else {
							// no more packets, move everything back to pkt and proceed
							pkt.ptr=client_myds->multi_pkt.ptr;
							pkt.size=client_myds->multi_pkt.size;
							client_myds->multi_pkt.size=0;
							client_myds->multi_pkt.ptr=NULL;
							client_myds->DSS=STATE_SLEEP;
						}
						if (client_myds->DSS!=STATE_SLEEP) // if DSS==STATE_SLEEP , we continue
							break;
					case STATE_SLEEP:	// only this section can be executed ALSO by mirror
						command_counters->incr(thread->curtime/1000000);
						if (transaction_persistent_hostgroup==-1) {
							current_hostgroup=default_hostgroup;
						}
						proxy_debug(PROXY_DEBUG_MYSQL_CONNECTION, 5, "Statuses: WAITING_CLIENT_DATA - STATE_SLEEP\n");
						if (session_fast_forward==true) { // if it is fast forward
							mybe=find_or_create_backend(current_hostgroup); // set a backend
							mybe->server_myds->reinit_queues();             // reinitialize the queues in the myds . By default, they are not active
							mybe->server_myds->PSarrayOUT->add(pkt.ptr, pkt.size); // move the first packet
							previous_status.push(FAST_FORWARD); // next status will be FAST_FORWARD . Now we need a connection
							NEXT_IMMEDIATE(CONNECTING_SERVER);  // we create a connection . next status will be FAST_FORWARD
						}
						//unsigned char c;
						c=*((unsigned char *)pkt.ptr+sizeof(mysql_hdr));
						switch ((enum_mysql_command)c) {
							case _MYSQL_COM_QUERY:
								__sync_add_and_fetch(&thread->status_variables.queries,1);
								if (admin==false) {
									bool rc_break=false;
									if (session_fast_forward==false) {
										// Note: CurrentQuery sees the query as sent by the client.
										// shortly after, the packets it used to contain the query will be deallocated
										CurrentQuery.begin((unsigned char *)pkt.ptr,pkt.size,true);
									}
									rc_break=handler_special_queries(&pkt);
									if (rc_break==true) {
										// track also special queries
										RequestEnd(NULL);
										break;
									}
									{
										timespec begint;
										clock_gettime(CLOCK_THREAD_CPUTIME_ID,&begint);
										qpo=GloQPro->process_mysql_query(this,pkt.ptr,pkt.size,&CurrentQuery);
										timespec endt;
										clock_gettime(CLOCK_THREAD_CPUTIME_ID,&endt);
										thread->status_variables.query_processor_time=thread->status_variables.query_processor_time +
											(endt.tv_sec*1000000000+endt.tv_nsec) -
											(begint.tv_sec*1000000000+begint.tv_nsec);
									}
									assert(qpo);	// GloQPro->process_mysql_query() should always return a qpo
									rc_break=handler___status_WAITING_CLIENT_DATA___STATE_SLEEP___MYSQL_COM_QUERY_qpo(&pkt);
									if (rc_break==true) {
										if (mirror==false) {
											break;
										} else {
											return -1;
										}
									}
									//if (mirror==true) {
									//	// this is not required anymore, because now
									//	// GloQPro->process_mysql_query() knows if we are inside a mirror session
									//	// and changes qpo->default_hostgroup
									//	default_hostgroup=mirror_hostgroup;
									//}
									if (mirror==false) {
										handler___status_WAITING_CLIENT_DATA___STATE_SLEEP___MYSQL_COM_QUERY___create_mirror_session();
									}

									if (autocommit_on_hostgroup>=0) {
									}
									mybe=find_or_create_backend(current_hostgroup);
									status=PROCESSING_QUERY;
									// set query retries
									mybe->server_myds->query_retries_on_failure=mysql_thread___query_retries_on_failure;
									// if a number of retries is set in mysql_query_rules, that takes priority
									if (qpo) {
										if (qpo->retries >= 0) {
											mybe->server_myds->query_retries_on_failure=qpo->retries;
										}
									}
									mybe->server_myds->connect_retries_on_failure=mysql_thread___connect_retries_on_failure;
									mybe->server_myds->wait_until=0;
									pause_until=0;
									if (mysql_thread___default_query_delay) {
										pause_until=thread->curtime+mysql_thread___default_query_delay*1000;
									}
									if (qpo) {
										if (qpo->delay > 0) {
											if (pause_until==0)
												pause_until=thread->curtime;
											pause_until+=qpo->delay*1000;
										}
									}


									proxy_debug(PROXY_DEBUG_MYSQL_COM, 5, "Received query to be processed with MariaDB Client library\n");
									mybe->server_myds->killed_at=0;
									mybe->server_myds->mysql_real_query.init(&pkt);
									client_myds->setDSS_STATE_QUERY_SENT_NET();
								} else {
									// this is processed by the admin module
									admin_func(this, GloAdmin, &pkt);
									l_free(pkt.size,pkt.ptr);
								}
								break;
							case _MYSQL_COM_CHANGE_USER:
								handler___status_WAITING_CLIENT_DATA___STATE_SLEEP___MYSQL_COM_CHANGE_USER(&pkt, &wrong_pass);
								break;
							case _MYSQL_COM_STMT_RESET:
								{
									uint32_t stmt_global_id=0;
									memcpy(&stmt_global_id,(char *)pkt.ptr+5,sizeof(uint32_t));
									SLDH->reset(stmt_global_id);
									l_free(pkt.size,pkt.ptr);
									client_myds->setDSS_STATE_QUERY_SENT_NET();
									unsigned int nTrx=NumActiveTransactions();
									uint16_t setStatus = (nTrx ? SERVER_STATUS_IN_TRANS : 0 );
									if (autocommit) setStatus += SERVER_STATUS_AUTOCOMMIT;
									client_myds->myprot.generate_pkt_OK(true,NULL,NULL,1,0,0,setStatus,0,NULL);
									client_myds->DSS=STATE_SLEEP;
									status=WAITING_CLIENT_DATA;
								}
								break;
							case _MYSQL_COM_STMT_CLOSE:
								{
									uint32_t stmt_global_id=0;
									memcpy(&stmt_global_id,(char *)pkt.ptr+5,sizeof(uint32_t));
									// FIXME: no input validation
									SLDH->reset(stmt_global_id);
									sess_STMTs_meta->erase(stmt_global_id);
									client_myds->myconn->local_stmts->erase(stmt_global_id);
								}
								l_free(pkt.size,pkt.ptr);
								// FIXME: this is not complete. Counters should be decreased
//							client_myds->setDSS_STATE_QUERY_SENT_NET();
//							client_myds->myprot.generate_pkt_ERR(true,NULL,NULL,1,1045,(char *)"#28000",(char *)"Command not supported");
								thread->status_variables.stmt_close++;
								thread->status_variables.queries++;
								client_myds->DSS=STATE_SLEEP;
								status=WAITING_CLIENT_DATA;
								break;
							case _MYSQL_COM_STMT_SEND_LONG_DATA:
								{
									// FIXME: no input validation
									uint32_t stmt_global_id=0;
									memcpy(&stmt_global_id,(char *)pkt.ptr+5,sizeof(uint32_t));
									uint32_t stmt_param_id=0;
									memcpy(&stmt_param_id,(char *)pkt.ptr+9,sizeof(uint16_t));
									SLDH->add(stmt_global_id,stmt_param_id,(char *)pkt.ptr+11,pkt.size-11);
								}
								client_myds->DSS=STATE_SLEEP;
								status=WAITING_CLIENT_DATA;
								l_free(pkt.size,pkt.ptr);
								break;
							case _MYSQL_COM_STMT_PREPARE:
								if (admin==true) { // admin module will not support prepared statement!!
									l_free(pkt.size,pkt.ptr);
									client_myds->setDSS_STATE_QUERY_SENT_NET();
									client_myds->myprot.generate_pkt_ERR(true,NULL,NULL,1,1045,(char *)"#28000",(char *)"Command not supported");
									client_myds->DSS=STATE_SLEEP;
									status=WAITING_CLIENT_DATA;
									break;
								} else {
									thread->status_variables.stmt_prepare++;
									thread->status_variables.queries++;
									// if we reach here, we are not on admin
									bool rc_break=false;

									// Note: CurrentQuery sees the query as sent by the client.
									// shortly after, the packets it used to contain the query will be deallocated
									// Note2 : we call the next function as if it was _MYSQL_COM_QUERY
									// because the offset will be identical
									CurrentQuery.begin((unsigned char *)pkt.ptr,pkt.size,true);

									qpo=GloQPro->process_mysql_query(this,pkt.ptr,pkt.size,&CurrentQuery);
									assert(qpo);	// GloQPro->process_mysql_query() should always return a qpo
									rc_break=handler___status_WAITING_CLIENT_DATA___STATE_SLEEP___MYSQL_COM_QUERY_qpo(&pkt);
									if (rc_break==true) {
										break;
									}
//									if (Session_STMT_Manager==NULL) {
//										Session_STMT_Manager = new MySQL_STMT_Manager();
//									}
									if (client_myds->myconn->local_stmts==NULL) {
										client_myds->myconn->local_stmts=new MySQL_STMTs_local(true);
									}
									uint64_t hash=client_myds->myconn->local_stmts->compute_hash(current_hostgroup,(char *)client_myds->myconn->userinfo->username,(char *)client_myds->myconn->userinfo->schemaname,(char *)CurrentQuery.QueryPointer,CurrentQuery.QueryLength);
									MySQL_STMT_Global_info *stmt_info=NULL;
//									if (mysql_thread___stmt_multiplexing) {
										stmt_info=GloMyStmt->find_prepared_statement_by_hash(hash); // find_prepared_statement_by_hash() always increase ref_count_client
//									} else {
//										stmt_info=Session_STMT_Manager->find_prepared_statement_by_hash(hash);
//									}
									if (stmt_info) {
										// FIXME: there is a very interesting race condition here
										// FIXME: it is possible that multiple statement have the same hash
										// FIXME: we should check local_stmts to verify is this stmt_id was already sent
										if (client_myds->myconn->local_stmts->exists(stmt_info->statement_id)) {
											// the client is asking to prepare another identical prepared statements
											__sync_fetch_and_sub(&stmt_info->ref_count_client,1); // since find_prepared_statement_by_hash() already increased red_count_client we decrease it here
											stmt_info=NULL;
										}
									}
									if (stmt_info) {
										l_free(pkt.size,pkt.ptr);
										client_myds->setDSS_STATE_QUERY_SENT_NET();
										client_myds->myprot.generate_STMT_PREPARE_RESPONSE(client_myds->pkt_sid+1,stmt_info);
										//__sync_fetch_and_sub(&stmt_info->ref_count,1); // decrease reference count
										client_myds->myconn->local_stmts->insert(stmt_info->statement_id,NULL);
										__sync_fetch_and_sub(&stmt_info->ref_count_client,1); // since find_prepared_statement_by_hash() already increased red_count_client before insert(), we decrease it here
										client_myds->DSS=STATE_SLEEP;
										status=WAITING_CLIENT_DATA;
										CurrentQuery.end_time=thread->curtime;
										CurrentQuery.end();
										break;
									} else {
										mybe=find_or_create_backend(current_hostgroup);
										status=PROCESSING_STMT_PREPARE;
										mybe->server_myds->connect_retries_on_failure=mysql_thread___connect_retries_on_failure;
										mybe->server_myds->wait_until=0;
										pause_until=0;
										mybe->server_myds->killed_at=0;
										mybe->server_myds->mysql_real_query.init(&pkt); // fix memory leak for PREPARE in prepared statements #796
										client_myds->setDSS_STATE_QUERY_SENT_NET();
									}
								}
								break;
							case _MYSQL_COM_STMT_EXECUTE:
								if (admin==true) { // admin module will not support prepared statement!!
									l_free(pkt.size,pkt.ptr);
									client_myds->setDSS_STATE_QUERY_SENT_NET();
									client_myds->myprot.generate_pkt_ERR(true,NULL,NULL,1,1045,(char *)"#28000",(char *)"Command not supported");
									client_myds->DSS=STATE_SLEEP;
									status=WAITING_CLIENT_DATA;
									break;
								} else {
									// if we reach here, we are not on admin
									thread->status_variables.stmt_execute++;
									thread->status_variables.queries++;
									bool rc_break=false;

									uint32_t stmt_global_id=0;
									memcpy(&stmt_global_id,(char *)pkt.ptr+5,sizeof(uint32_t));
									CurrentQuery.stmt_global_id=stmt_global_id;
									// now we get the statement information
									MySQL_STMT_Global_info *stmt_info=NULL;
//									if (mysql_thread___stmt_multiplexing) {
										stmt_info=GloMyStmt->find_prepared_statement_by_stmt_id(stmt_global_id);
//									} else {
//										stmt_info=Session_STMT_Manager->find_prepared_statement_by_stmt_id(stmt_global_id);
//									}
									if (stmt_info==NULL) {
										// we couldn't find it
										l_free(pkt.size,pkt.ptr);
										client_myds->setDSS_STATE_QUERY_SENT_NET();
										client_myds->myprot.generate_pkt_ERR(true,NULL,NULL,1,1045,(char *)"#28000",(char *)"Prepared statement doesn't exist");
										client_myds->DSS=STATE_SLEEP;
										status=WAITING_CLIENT_DATA;
										break;
									}
									CurrentQuery.stmt_info=stmt_info;
									CurrentQuery.start_time=thread->curtime;
									//stmt_execute_metadata_t *stmt_meta=client_myds->myprot.get_binds_from_pkt(pkt.ptr,pkt.size,stmt_info->num_params);

									// we now take the metadata associated with STMT_EXECUTE from MySQL_STMTs_meta
									bool stmt_meta_found=true; // let's be optimistic and we assume we will found it
									stmt_execute_metadata_t *stmt_meta=sess_STMTs_meta->find(stmt_global_id);
									if (stmt_meta==NULL) { // we couldn't find any metadata
										stmt_meta_found=false;
									}
									stmt_meta=client_myds->myprot.get_binds_from_pkt(pkt.ptr,pkt.size,stmt_info, &stmt_meta);
									if (stmt_meta==NULL) {
										l_free(pkt.size,pkt.ptr);
										client_myds->setDSS_STATE_QUERY_SENT_NET();
										client_myds->myprot.generate_pkt_ERR(true,NULL,NULL,1,1045,(char *)"#28000",(char *)"Error in prepared statement execution");
										client_myds->DSS=STATE_SLEEP;
										status=WAITING_CLIENT_DATA;
										//__sync_fetch_and_sub(&stmt_info->ref_count,1); // decrease reference count
										stmt_info=NULL;
										break;
									}
									// handle cases in which data was sent via STMT_SEND_LONG_DATA
									for (uint16_t ii=0; ii<stmt_meta->num_params; ii++) {
										void *_data=NULL;
										unsigned long *_l=0;
										_data=SLDH->get(stmt_global_id,ii,&_l);
										if (_data) { // data was sent via STMT_SEND_LONG_DATA
											stmt_meta->binds[ii].length=_l;
											stmt_meta->binds[ii].buffer=_data;
										}
									}
									if (stmt_meta_found==false) {
										// previously we didn't find any metadata
										// but as we reached here, stmt_meta is not null and we save the metadata
										sess_STMTs_meta->insert(stmt_global_id,stmt_meta);
									}
									// else

//									CurrentQuery.begin((unsigned char *)stmt_info->query, stmt_info->query_length,false);
									CurrentQuery.stmt_meta=stmt_meta;
//									qpo=GloQPro->process_mysql_query(this,pkt.ptr,pkt.size,&CurrentQuery); // FIXME: not sure we need to call this
//									assert(qpo);	// GloQPro->process_mysql_query() should always return a qpo
									// NOTE: we do not call YET the follow function for STMT_EXECUTE
									//rc_break=handler___status_WAITING_CLIENT_DATA___STATE_SLEEP___MYSQL_COM_QUERY_qpo(&pkt);
									current_hostgroup=stmt_info->hostgroup_id;
									mybe=find_or_create_backend(current_hostgroup);
									status=PROCESSING_STMT_EXECUTE;
									mybe->server_myds->connect_retries_on_failure=0;
									mybe->server_myds->wait_until=0;
									mybe->server_myds->killed_at=0;
									//mybe->server_myds->mysql_real_query.init(&pkt);
									client_myds->setDSS_STATE_QUERY_SENT_NET();
								}
								break;
//							case _MYSQL_COM_STMT_PREPARE:
//								handler___status_WAITING_CLIENT_DATA___STATE_SLEEP___MYSQL_COM_STMT_PREPARE(&pkt);
//								break;
//							case _MYSQL_COM_STMT_EXECUTE:
//								handler___status_WAITING_CLIENT_DATA___STATE_SLEEP___MYSQL_COM_STMT_EXECUTE(&pkt);
//								break;
//							case _MYSQL_COM_STMT_CLOSE:
//								mybe->server_myds->PSarrayOUT->add(pkt.ptr, pkt.size);
//								break;
							case _MYSQL_COM_QUIT:
								proxy_debug(PROXY_DEBUG_MYSQL_COM, 5, "Got COM_QUIT packet\n");
								l_free(pkt.size,pkt.ptr);
								return -1;
								break;
							case _MYSQL_COM_PING:
								handler___status_WAITING_CLIENT_DATA___STATE_SLEEP___MYSQL_COM_PING(&pkt);
								break;
							case _MYSQL_COM_SET_OPTION:
								handler___status_WAITING_CLIENT_DATA___STATE_SLEEP___MYSQL_COM_SET_OPTION(&pkt);
								break;
							case _MYSQL_COM_STATISTICS:
								handler___status_WAITING_CLIENT_DATA___STATE_SLEEP___MYSQL_COM_STATISTICS(&pkt);
								break;
							case _MYSQL_COM_INIT_DB:
								handler___status_WAITING_CLIENT_DATA___STATE_SLEEP___MYSQL_COM_INIT_DB(&pkt);
								break;
							case _MYSQL_COM_FIELD_LIST:
								handler___status_WAITING_CLIENT_DATA___STATE_SLEEP___MYSQL_COM_FIELD_LIST(&pkt);
								break;
							default:
								assert(0);
								break;
						}
						break;
					default:
						proxy_debug(PROXY_DEBUG_MYSQL_CONNECTION, 5, "Statuses: WAITING_CLIENT_DATA - STATE_UNKNOWN\n");
						{
                                                        char buf[INET6_ADDRSTRLEN];
                                                        switch (client_myds->client_addr->sa_family) {
                                                        case AF_INET: {
                                                                struct sockaddr_in *ipv4 = (struct sockaddr_in *)client_myds->client_addr;
                                                                inet_ntop(client_myds->client_addr->sa_family, &ipv4->sin_addr, buf, INET_ADDRSTRLEN);
                                                                break;
                                                                }
                                                        case AF_INET6: {
                                                                struct sockaddr_in6 *ipv6 = (struct sockaddr_in6 *)client_myds->client_addr;
                                                                inet_ntop(client_myds->client_addr->sa_family, &ipv6->sin6_addr, buf, INET6_ADDRSTRLEN);
                                                                break;
                                                        }
                                                        default:
                                                                sprintf(buf, "localhost");
                                                                break;
                                                        }
						proxy_error("Unexpected packet from client %s . Session_status: %d , client_status: %d Disconnecting it\n", buf, status, client_myds->status);
						}
						return -1;
						break;
			}
				
				break;
			case FAST_FORWARD:
				mybe->server_myds->PSarrayOUT->add(pkt.ptr, pkt.size);
				break;
			case NONE:
			default:
				proxy_error("Unexpected packet from client, disconnecting the client\n");
				return -1;
				break;
		}
	}



handler_again:

	switch (status) {
		case FAST_FORWARD:
			if (mybe->server_myds->mypolls==NULL) {
				// register the mysql_data_stream
				thread->mypolls.add(POLLIN|POLLOUT, mybe->server_myds->fd, mybe->server_myds, thread->curtime);
			}
			// copy all packets from backend to frontend
			for (unsigned int k=0; k < mybe->server_myds->PSarrayIN->len; k++) {
				PtrSize_t pkt;
				mybe->server_myds->PSarrayIN->remove_index(0,&pkt);
				client_myds->PSarrayOUT->add(pkt.ptr, pkt.size);
			}
			break;
		case CONNECTING_CLIENT:
			//fprintf(stderr,"CONNECTING_CLIENT\n");
			// FIXME: to implement
			break;
		case PINGING_SERVER:
			{
				int rc=handler_again___status_PINGING_SERVER();
				if (rc==-1) // if the ping fails, we destroy the session
					return -1;
			}
			break;

		case PROCESSING_STMT_PREPARE:
		case PROCESSING_STMT_EXECUTE:
		case PROCESSING_QUERY:
			//fprintf(stderr,"PROCESSING_QUERY\n");
			if (pause_until > thread->curtime) {
				return 0;
			}
			if (mysql_thread___connect_timeout_server_max) {
				if (mybe->server_myds->max_connect_time==0)
					mybe->server_myds->max_connect_time=thread->curtime+mysql_thread___connect_timeout_server_max*1000;
			} else {
				mybe->server_myds->max_connect_time=0;
			}
			if (
				(mybe->server_myds->myconn && mybe->server_myds->myconn->async_state_machine!=ASYNC_IDLE && mybe->server_myds->wait_until && thread->curtime >= mybe->server_myds->wait_until)
				// query timed out
				||
				(killed==true) // session was killed by admin
			) {
				handler_again___new_thread_to_kill_connection();
			}
			if (mybe->server_myds->DSS==STATE_NOT_INITIALIZED) {
				// we don't have a backend yet
				switch(status) { // this switch can be replaced with a simple previous_status.push(status), but it is here for readibility
					case PROCESSING_QUERY:
						previous_status.push(PROCESSING_QUERY);
						break;
					case PROCESSING_STMT_PREPARE:
						previous_status.push(PROCESSING_STMT_PREPARE);
						break;
					case PROCESSING_STMT_EXECUTE:
						previous_status.push(PROCESSING_STMT_EXECUTE);
						break;
					default:
						assert(0);
						break;
				}
				NEXT_IMMEDIATE(CONNECTING_SERVER);
			} else {
				MySQL_Data_Stream *myds=mybe->server_myds;
				MySQL_Connection *myconn=myds->myconn;
				// these checks need to be performed only if we connect to a real mysql_server
				//status=PROCESSING_QUERY;
				mybe->server_myds->max_connect_time=0;
				// we insert it in mypolls only if not already there
				if (myds->mypolls==NULL) {
					thread->mypolls.add(POLLIN|POLLOUT, mybe->server_myds->fd, mybe->server_myds, thread->curtime);
				}
				if (default_hostgroup>=0) {
					if (handler_again___verify_backend_user_schema()) {
						goto handler_again;
					}
					if (mirror==false) { // do not care about autocommit and charset if mirror
						if (handler_again___verify_init_connect()) {
							goto handler_again;
						}
						if (handler_again___verify_backend_charset()) {
							goto handler_again;
						}
						if (handler_again___verify_backend_autocommit()) {
							goto handler_again;
						}
					if (status==PROCESSING_STMT_EXECUTE) {
						CurrentQuery.mysql_stmt=myconn->local_stmts->find(CurrentQuery.stmt_global_id);
						if (CurrentQuery.mysql_stmt==NULL) {
							MySQL_STMT_Global_info *stmt_info=NULL;
							// the conection we too doesn't have the prepared statements prepared
							// we try to create it now
							stmt_info=GloMyStmt->find_prepared_statement_by_stmt_id(CurrentQuery.stmt_global_id);
							CurrentQuery.QueryLength=stmt_info->query_length;
							CurrentQuery.QueryPointer=(unsigned char *)stmt_info->query;
							previous_status.push(PROCESSING_STMT_EXECUTE);
							NEXT_IMMEDIATE(PROCESSING_STMT_PREPARE);
							if (CurrentQuery.stmt_global_id!=stmt_info->statement_id) {
								PROXY_TRACE();
							}
						}
					}
					}
				}
// FIXME : this part of the code is commented just for reference. It seems it has been removed in v1.2, as copied above
//				//status=PROCESSING_QUERY;
//				mybe->server_myds->max_connect_time=0;
//				// we insert it in mypolls only if not already there
//				if (myds->mypolls==NULL) {
//					thread->mypolls.add(POLLIN|POLLOUT, mybe->server_myds->fd, mybe->server_myds, thread->curtime);
//				}

				if (myconn->async_state_machine==ASYNC_IDLE) {
					mybe->server_myds->wait_until=0;
					if (qpo) {
						if (qpo->timeout > 0) {
							mybe->server_myds->wait_until=thread->curtime+qpo->timeout*1000;
						}
					}
					if (mysql_thread___default_query_timeout) {
						if (mybe->server_myds->wait_until==0) {
							mybe->server_myds->wait_until=thread->curtime;
							unsigned long long def_query_timeout=mysql_thread___default_query_timeout;
							mybe->server_myds->wait_until+=def_query_timeout*1000;
						}
					}
				}
				int rc;
				timespec begint;
				clock_gettime(CLOCK_THREAD_CPUTIME_ID,&begint);
				switch (status) {
					case PROCESSING_QUERY:
						rc=myconn->async_query(myds->revents, myds->mysql_real_query.QueryPtr,myds->mysql_real_query.QuerySize);
						break;
					case PROCESSING_STMT_PREPARE:
						//rc=myconn->async_query(myds->revents, myds->mysql_real_query.QueryPtr,myds->mysql_real_query.QuerySize,&CurrentQuery.mysql_stmt);
						rc=myconn->async_query(myds->revents, (char *)CurrentQuery.QueryPointer,CurrentQuery.QueryLength,&CurrentQuery.mysql_stmt);
						break;
					case PROCESSING_STMT_EXECUTE:
						// PROCESSING_STMT_EXECUTE FIXME
						{
							//MySQL_STMT_Global_info *stmt_info=NULL;
/*
							if (mysql_thread___stmt_multiplexing) {
								stmt_info=GloMyStmt->find_prepared_statement_by_stmt_id(stmt_global_id);
							} else {
								stmt_info=Session_STMT_Manager->find_prepared_statement_by_stmt_id(stmt_global_id);
							}
*/
/*
							CurrentQuery.mysql_stmt=myconn->local_stmts->find(CurrentQuery.stmt_global_id);
							if (CurrentQuery.mysql_stmt==NULL) {
								// the conection we too doesn't have the prepared statements prepared
								// we try to create it now
								MySQL_STMT_Global_info *stmt_info=NULL;
								stmt_info=GloMyStmt->find_prepared_statement_by_stmt_id(CurrentQuery.stmt_global_id);
								CurrentQuery.QueryLength=stmt_info->query_length;
								CurrentQuery.QueryPointer=(unsigned char *)stmt_info->query;
								previous_status.push(PROCESSING_STMT_EXECUTE);
								NEXT_IMMEDIATE(PROCESSING_STMT_PREPARE);
							}
*/
							//rc=myconn->async_query(myds->revents, myds->mysql_real_query.QueryPtr,myds->mysql_real_query.QuerySize,&CurrentQuery.mysql_stmt, CurrentQuery.stmt_meta);
							rc=myconn->async_query(myds->revents, (char *)CurrentQuery.QueryPointer,CurrentQuery.QueryLength,&CurrentQuery.mysql_stmt, CurrentQuery.stmt_meta);
						}
						break;
					default:
						assert(0);
						break;
				}
				timespec endt;
				clock_gettime(CLOCK_THREAD_CPUTIME_ID,&endt);
				thread->status_variables.backend_query_time=thread->status_variables.backend_query_time +
					(endt.tv_sec*1000000000+endt.tv_nsec) -
					(begint.tv_sec*1000000000+begint.tv_nsec);
//				if (myconn->async_state_machine==ASYNC_QUERY_END) {
				if (rc==0) {
					// FIXME: deprecate old MySQL_Result_to_MySQL_wire , not completed yet
					//MySQL_Result_to_MySQL_wire(myconn->mysql,myconn->mysql_result,&client_myds->myprot);


					// check if multiplexing needs to be disabled
					char *qdt=CurrentQuery.get_digest_text();
					if (qdt)
						myconn->ProcessQueryAndSetStatusFlags(qdt);

					// Support for LAST_INSERT_ID()
					if (myconn->mysql->insert_id) {
						last_insert_id=myconn->mysql->insert_id;
					}

					switch (status) {
						case PROCESSING_QUERY:
							MySQL_Result_to_MySQL_wire(myconn->mysql, myconn->MyRS);
							break;
						case PROCESSING_STMT_PREPARE:
							{
								uint32_t stmid;
								bool is_new;
								MySQL_STMT_Global_info *stmt_info=NULL;
//								if (mysql_thread___stmt_multiplexing) {
									stmt_info=GloMyStmt->add_prepared_statement(&is_new, current_hostgroup,
										(char *)client_myds->myconn->userinfo->username,
										(char *)client_myds->myconn->userinfo->schemaname,
										(char *)CurrentQuery.QueryPointer,
										CurrentQuery.QueryLength,
										CurrentQuery.mysql_stmt,
										qpo->cache_ttl,
										qpo->timeout,
										qpo->delay,
										true);
									if (CurrentQuery.QueryParserArgs.digest_text) {
										if (stmt_info->digest_text==NULL) {
											stmt_info->digest_text=strdup(CurrentQuery.QueryParserArgs.digest_text);
											stmt_info->digest=CurrentQuery.QueryParserArgs.digest;	// copy digest
											stmt_info->MyComQueryCmd=CurrentQuery.MyComQueryCmd; // copy MyComQueryCmd
										} else {
											//int rc=0;
											//rc=strcmp(stmt_info->digest_text,CurrentQuery.QueryParserArgs.digest_text);
											//assert(rc==0);
										}
									}
									stmid=stmt_info->statement_id;
									//uint64_t hash=client_myds->myconn->local_stmts->compute_hash(current_hostgroup,(char *)client_myds->myconn->userinfo->username,(char *)client_myds->myconn->userinfo->schemaname,(char *)CurrentQuery.QueryPointer,CurrentQuery.QueryLength);
/*
								} else {
									//stmt_info=Session_STMT_Manager->find_prepared_statement_by_hash(hash);
									stmt_info=Session_STMT_Manager->add_prepared_statement(current_hostgroup,
										(char *)client_myds->myconn->userinfo->username,
										(char *)client_myds->myconn->userinfo->schemaname,
										(char *)CurrentQuery.QueryPointer,
										CurrentQuery.QueryLength,
										CurrentQuery.mysql_stmt,
										qpo->cache_ttl,
										qpo->timeout,
										qpo->delay,
										false);
									stmid=stmt_info->statement_id;
*/
//								}
								myds->myconn->local_stmts->insert(stmid,CurrentQuery.mysql_stmt);
								CurrentQuery.mysql_stmt=NULL;
								enum session_status st=status;
								size_t sts=previous_status.size();
								if (sts) {
									//__sync_fetch_and_sub(&stmt_info->ref_count_client,1);
									myconn->async_state_machine=ASYNC_IDLE;
									myds->DSS=STATE_MARIADB_GENERIC;
									st=previous_status.top();
									previous_status.pop();
									NEXT_IMMEDIATE(st);
								} else {
									client_myds->myprot.generate_STMT_PREPARE_RESPONSE(client_myds->pkt_sid+1,stmt_info);
									client_myds->myconn->local_stmts->insert(stmt_info->statement_id,NULL);
									if (is_new) __sync_fetch_and_sub(&stmt_info->ref_count_client,1);
								}
							}
							break;
						case PROCESSING_STMT_EXECUTE:
							{
								MySQL_Stmt_Result_to_MySQL_wire(CurrentQuery.mysql_stmt, myds->myconn);
								if (CurrentQuery.stmt_meta)
									if (CurrentQuery.stmt_meta->pkt) {
										uint32_t stmt_global_id=0;
										memcpy(&stmt_global_id,(char *)(CurrentQuery.stmt_meta->pkt)+5,sizeof(uint32_t));
										SLDH->reset(stmt_global_id);
										free(CurrentQuery.stmt_meta->pkt);
										CurrentQuery.stmt_meta->pkt=NULL;
									}
							}
							CurrentQuery.mysql_stmt=NULL;
							break;
						default:
							assert(0);
							break;
					}

//					GloQPro->delete_QP_out(qpo);
//					qpo=NULL;
//					myconn->async_free_result();
//					status=WAITING_CLIENT_DATA;
//					client_myds->DSS=STATE_SLEEP;
//					CurrentQuery.end();
//					myds->free_mysql_real_query();
					RequestEnd(myds);
					//if ((myds->myconn->reusable==true) && ((myds->myprot.prot_status & SERVER_STATUS_IN_TRANS)==0)) {
					if (mysql_thread___multiplexing && (myds->myconn->reusable==true) && myds->myconn->IsActiveTransaction()==false && myds->myconn->MultiplexDisabled()==false) {
						myds->DSS=STATE_NOT_INITIALIZED;
						myds->return_MySQL_Connection_To_Pool();
						if (transaction_persistent==true) {
							transaction_persistent_hostgroup=-1;
						}
					} else {
						myconn->async_state_machine=ASYNC_IDLE;
						myds->DSS=STATE_MARIADB_GENERIC;
						if (transaction_persistent==true) {
							transaction_persistent_hostgroup=current_hostgroup;
						}
					}
				} else {
					if (rc==-1) {
						CurrentQuery.mysql_stmt=NULL; // immediately reset mysql_stmt
						// the query failed
						/* placeholder. This may be releant for #740
						switch(status) {
							case PROCESSING_STMT_EXECUTE:
								myds->destroy_MySQL_Connection_From_Pool(false);
								myds->fd=0;
								break;
							case PROCESSING_STMT_PREPARE:
								myds->destroy_MySQL_Connection_From_Pool(false);
								myds->fd=0;
								break;
							default:
								break;
						}
						*/
						if (
							// due to #774 , we now read myconn->server_status instead of myconn->parent->status
							(myconn->server_status==MYSQL_SERVER_STATUS_OFFLINE_HARD) // the query failed because the server is offline hard
							||
							(myconn->server_status==MYSQL_SERVER_STATUS_SHUNNED && myconn->parent->shunned_automatic==true && myconn->parent->shunned_and_kill_all_connections==true) // the query failed because the server is shunned due to a serious failure
							||
							(myconn->server_status==MYSQL_SERVER_STATUS_SHUNNED_REPLICATION_LAG) // slave is lagging! see #774
						) {
							if (mysql_thread___connect_timeout_server_max) {
								myds->max_connect_time=thread->curtime+mysql_thread___connect_timeout_server_max*1000;
							}
							bool retry_conn=false;
							proxy_error("Detected an offline server during query: %s, %d\n", myconn->parent->address, myconn->parent->port);
							if (myds->query_retries_on_failure > 0) {
								myds->query_retries_on_failure--;
								if ((myds->myconn->reusable==true) && myds->myconn->IsActiveTransaction()==false && myds->myconn->MultiplexDisabled()==false) {
									if (myds->myconn->MyRS && myds->myconn->MyRS->transfer_started) {
									// transfer to frontend has started, we cannot retry
									} else {
										retry_conn=true;
										proxy_warning("Retrying query.\n");
									}
								}
							}
							myds->destroy_MySQL_Connection_From_Pool(false);
							myds->fd=0;
							if (retry_conn) {
								myds->DSS=STATE_NOT_INITIALIZED;
								//previous_status.push(PROCESSING_QUERY);
								switch(status) { // this switch can be replaced with a simple previous_status.push(status), but it is here for readibility
									case PROCESSING_QUERY:
										previous_status.push(PROCESSING_QUERY);
										break;
									case PROCESSING_STMT_PREPARE:
										previous_status.push(PROCESSING_STMT_PREPARE);
										break;
									default:
										assert(0);
										break;
								}
								NEXT_IMMEDIATE(CONNECTING_SERVER);
							}
							return -1;
						}
						int myerr=mysql_errno(myconn->mysql);
						if (myerr > 2000) {
							bool retry_conn=false;
							// client error, serious
							proxy_error("Detected a broken connection during query on (%d,%s,%d) , FD (Conn:%d , MyDS:%d) : %d, %s\n", myconn->parent->myhgc->hid, myconn->parent->address, myconn->parent->port, myds->fd, myds->myconn->fd, myerr, mysql_error(myconn->mysql));
							//if ((myds->myconn->reusable==true) && ((myds->myprot.prot_status & SERVER_STATUS_IN_TRANS)==0)) {
							if (myds->query_retries_on_failure > 0) {
								myds->query_retries_on_failure--;
								if ((myds->myconn->reusable==true) && myds->myconn->IsActiveTransaction()==false && myds->myconn->MultiplexDisabled()==false) {
									if (myds->myconn->MyRS && myds->myconn->MyRS->transfer_started) {
									// transfer to frontend has started, we cannot retry
									} else {
										retry_conn=true;
										proxy_warning("Retrying query.\n");
									}
								}
							}
							myds->destroy_MySQL_Connection_From_Pool(false);
							myds->fd=0;
							if (retry_conn) {
								myds->DSS=STATE_NOT_INITIALIZED;
								//previous_status.push(PROCESSING_QUERY);
								switch(status) { // this switch can be replaced with a simple previous_status.push(status), but it is here for readibility
									case PROCESSING_QUERY:
										previous_status.push(PROCESSING_QUERY);
										break;
									case PROCESSING_STMT_PREPARE:
										previous_status.push(PROCESSING_STMT_PREPARE);
										break;
									default:
										assert(0);
										break;
								}
								NEXT_IMMEDIATE(CONNECTING_SERVER);
							}
							return -1;
						} else {
							proxy_warning("Error during query on (%d,%s,%d): %d, %s\n", myconn->parent->myhgc->hid, myconn->parent->address, myconn->parent->port, myerr, mysql_error(myconn->mysql));
							// FIXME: deprecate old MySQL_Result_to_MySQL_wire , not completed yet
							//MySQL_Result_to_MySQL_wire(myconn->mysql,myconn->mysql_result,&client_myds->myprot);


							bool retry_conn=false;
							switch (myerr) {
								case 1317:  // Query execution was interrupted
									if (killed==true) { // this session is being kiled
										return -1;
									}
									if (myds->killed_at) {
										// we intentionally killed the query
										break;
									}
								case 1290: // read-only
								case 1047: // WSREP has not yet prepared node for application use
								case 1053: // Server shutdown in progress
									if (myds->query_retries_on_failure > 0) {
										myds->query_retries_on_failure--;
										if ((myds->myconn->reusable==true) && myds->myconn->IsActiveTransaction()==false && myds->myconn->MultiplexDisabled()==false) {
											retry_conn=true;
											proxy_warning("Retrying query.\n");
										}
									}
									myds->destroy_MySQL_Connection_From_Pool(true);
									myds->fd=0;
									if (retry_conn) {
										myds->DSS=STATE_NOT_INITIALIZED;
										//previous_status.push(PROCESSING_QUERY);
									switch(status) { // this switch can be replaced with a simple previous_status.push(status), but it is here for readibility
										case PROCESSING_QUERY:
											previous_status.push(PROCESSING_QUERY);
											break;
										case PROCESSING_STMT_PREPARE:
											previous_status.push(PROCESSING_STMT_PREPARE);
											break;
										default:
											assert(0);
											break;
										}
										NEXT_IMMEDIATE(CONNECTING_SERVER);
									}
									return -1;
									break;
								case 1153: // ER_NET_PACKET_TOO_LARGE
									proxy_warning("Error ER_NET_PACKET_TOO_LARGE during query on (%d,%s,%d): %d, %s\n", myconn->parent->myhgc->hid, myconn->parent->address, myconn->parent->port, myerr, mysql_error(myconn->mysql));
									break;
								default:
									break; // continue normally
							}

							switch (status) {
								case PROCESSING_QUERY:
									MySQL_Result_to_MySQL_wire(myconn->mysql, myconn->MyRS, myds);
									break;
								case PROCESSING_STMT_PREPARE:
									//MySQL_Result_to_MySQL_wire(myconn->mysql, myconn->MyRS, true);
									{
										char sqlstate[10];
										sprintf(sqlstate,"#%s",mysql_sqlstate(myconn->mysql));
										client_myds->myprot.generate_pkt_ERR(true,NULL,NULL,client_myds->pkt_sid+1,mysql_errno(myconn->mysql),sqlstate,(char *)mysql_stmt_error(myconn->query.stmt));
										client_myds->pkt_sid++;
									}
									break;
								case PROCESSING_STMT_EXECUTE:
									//MySQL_Result_to_MySQL_wire(myconn->mysql, myconn->MyRS, true);
									{
										char sqlstate[10];
										sprintf(sqlstate,"#%s",mysql_sqlstate(myconn->mysql));
										client_myds->myprot.generate_pkt_ERR(true,NULL,NULL,client_myds->pkt_sid+1,mysql_errno(myconn->mysql),sqlstate,(char *)mysql_stmt_error(myconn->query.stmt));
										client_myds->pkt_sid++;
									}
									break;
								default:
									assert(0);
									break;
							}
//							MySQL_Result_to_MySQL_wire(myconn->mysql, myconn->MyRS);
//							CurrentQuery.end();
//							GloQPro->delete_QP_out(qpo);
//							qpo=NULL;
//							myconn->async_free_result();
							//myds->DSS=STATE_NOT_INITIALIZED;
//							status=WAITING_CLIENT_DATA;
//							client_myds->DSS=STATE_SLEEP;
//							myds->free_mysql_real_query();
							RequestEnd(myds);
							//if ((myds->myconn->reusable==true) && ((myds->myprot.prot_status & SERVER_STATUS_IN_TRANS)==0)) {
							if (mysql_thread___multiplexing && (myds->myconn->reusable==true) && myds->myconn->IsActiveTransaction()==false && myds->myconn->MultiplexDisabled()==false) {
								myds->DSS=STATE_NOT_INITIALIZED;
								myds->return_MySQL_Connection_To_Pool();
							} else {
								myconn->async_state_machine=ASYNC_IDLE;
								myds->DSS=STATE_MARIADB_GENERIC;
							}
						}
					} else {
						switch (rc) {
							// rc==1 , query is still running
							// start sending to frontend if mysql_thread___threshold_resultset_size is reached
							case 1:
								if (myconn->MyRS && myconn->MyRS->result && myconn->MyRS->resultset_size > (unsigned int) mysql_thread___threshold_resultset_size) {
									myconn->MyRS->get_resultset(client_myds->PSarrayOUT);
								}
								break;
							// rc==2 : a multi-resultset (or multi statement) was detected, and the current statement is completed
							case 2:
								MySQL_Result_to_MySQL_wire(myconn->mysql, myconn->MyRS);
								  if (myconn->MyRS) { // we also need to clear MyRS, so that the next staement will recreate it if needed
										delete myconn->MyRS;
										myconn->MyRS=NULL;
									}
									NEXT_IMMEDIATE(PROCESSING_QUERY);
								break;
							// rc==3 , a multi statement query is still running
							// start sending to frontend if mysql_thread___threshold_resultset_size is reached
							case 3:
								if (myconn->MyRS && myconn->MyRS->result && myconn->MyRS->resultset_size > (unsigned int) mysql_thread___threshold_resultset_size) {
									myconn->MyRS->get_resultset(client_myds->PSarrayOUT);
								}
								break;
							default:
								break;
						}
					}
				}

				goto __exit_DSS__STATE_NOT_INITIALIZED;


			}
			break;

		case CHANGING_USER_SERVER:
			{
				int rc=0;
				if (handler_again___status_CHANGING_USER_SERVER(&rc))
					goto handler_again;	// we changed status
				if (rc==-1) // we have an error we can't handle
					return -1;
			}
			break;

		case CHANGING_AUTOCOMMIT:
			{
				int rc=0;
				if (handler_again___status_CHANGING_AUTOCOMMIT(&rc))
					goto handler_again;	// we changed status
				if (rc==-1) // we have an error we can't handle
					return -1;
			}
			break;

		case CHANGING_CHARSET:
			{
				int rc=0;
				if (handler_again___status_CHANGING_CHARSET(&rc))
					goto handler_again;	// we changed status
				if (rc==-1) // we have an error we can't handle
					return -1;
			}
			break;

		case SETTING_INIT_CONNECT:
			{
				int rc=0;
				if (handler_again___status_SETTING_INIT_CONNECT(&rc))
					goto handler_again;	// we changed status
				if (rc==-1) // we have an error we can't handle
					return -1;
			}
			break;

		case CHANGING_SCHEMA:
			{
				int rc=0;
				if (handler_again___status_CHANGING_SCHEMA(&rc))
					goto handler_again;	// we changed status
				if (rc==-1) // we have an error we can't handle
					return -1;
			}
			break;

		case CONNECTING_SERVER:
			{
				int rc=0;
				if (handler_again___status_CONNECTING_SERVER(&rc))
					goto handler_again;	// we changed status
				if (rc==1) //handler_again___status_CONNECTING_SERVER returns 1
					goto __exit_DSS__STATE_NOT_INITIALIZED;
			}
			break;
		case NONE:
			fprintf(stderr,"NONE\n");
		default:
			break;
	}


__exit_DSS__STATE_NOT_INITIALIZED:
		

	if (mybe && mybe->server_myds) {
	if (mybe->server_myds->DSS > STATE_MARIADB_BEGIN && mybe->server_myds->DSS < STATE_MARIADB_END) {
#ifdef DEBUG
		MySQL_Data_Stream *myds=mybe->server_myds;
		MySQL_Connection *myconn=mybe->server_myds->myconn;
#endif /* DEBUG */
		proxy_debug(PROXY_DEBUG_MYSQL_CONNECTION, 5, "Sess=%p, status=%d, server_myds->DSS==%d , revents==%d , async_state_machine=%d\n", this, status, mybe->server_myds->DSS, myds->revents, myconn->async_state_machine);
	} else {


//	}


/*
		ATTEMPT TO COMMENT THIS BLOCK
		leaving ONLY FAST_FORWARD for now
		for (j=0; j<mybe->server_myds->PSarrayIN->len;) {
			mybe->server_myds->PSarrayIN->remove_index(0,&pkt);

		switch (status) {
			case FAST_FORWARD:
				client_myds->PSarrayOUT->add(pkt.ptr, pkt.size);
				break;

			default:
					assert(0);
				break;
		}

		}
*/
	}
	}

	writeout();

	if (wrong_pass==true) {
		client_myds->array2buffer_full();
		client_myds->write_to_net();
		return -1;
	}
	return 0;
}


void MySQL_Session::handler___status_WAITING_SERVER_DATA___STATE_READING_COM_STMT_PREPARE_RESPONSE(PtrSize_t *pkt) {
	unsigned char c;
	c=*((unsigned char *)pkt->ptr+sizeof(mysql_hdr));

	//fprintf(stderr,"%d %d\n", mybe->server_myds->myprot.current_PreStmt->pending_num_params, mybe->server_myds->myprot.current_PreStmt->pending_num_columns);
	if (c==0xfe && pkt->size < 13) {
		if (mybe->server_myds->myprot.current_PreStmt->pending_num_params+mybe->server_myds->myprot.current_PreStmt->pending_num_columns) {
			mybe->server_myds->DSS=STATE_EOF1;
		} else {
			mybe->server_myds->myconn->processing_prepared_statement_prepare=false;
			client_myds->myconn->processing_prepared_statement_prepare=false;
			mybe->server_myds->DSS=STATE_READY;
			status=WAITING_CLIENT_DATA;
			client_myds->DSS=STATE_SLEEP;
		}
	} else {
		if (mybe->server_myds->myprot.current_PreStmt->pending_num_params) {
			--mybe->server_myds->myprot.current_PreStmt->pending_num_params;
		} else {
			if (mybe->server_myds->myprot.current_PreStmt->pending_num_columns) {
				--mybe->server_myds->myprot.current_PreStmt->pending_num_columns;
			}
		}
	}
	client_myds->PSarrayOUT->add(pkt->ptr, pkt->size);
}


void MySQL_Session::handler___status_CHANGING_USER_CLIENT___STATE_CLIENT_HANDSHAKE(PtrSize_t *pkt, bool *wrong_pass) {
	// FIXME: no support for SSL yet
	if (
		client_myds->myprot.process_pkt_auth_swich_response((unsigned char *)pkt->ptr,pkt->size)==true
	) {
		l_free(pkt->size,pkt->ptr);
		client_myds->myprot.generate_pkt_OK(true,NULL,NULL,2,0,0,0,0,NULL);	
		status=WAITING_CLIENT_DATA;
		client_myds->DSS=STATE_SLEEP;
	} else {
		l_free(pkt->size,pkt->ptr);
		proxy_debug(PROXY_DEBUG_MYSQL_CONNECTION, 5, "Wrong credentials for frontend: disconnecting\n");
		*wrong_pass=true;
		// FIXME: this should become close connection
		client_myds->setDSS_STATE_QUERY_SENT_NET();
		char *client_addr=NULL;
		if (client_myds->client_addr) {
			char buf[512];
			switch (client_myds->client_addr->sa_family) {
				case AF_INET: {
					struct sockaddr_in *ipv4 = (struct sockaddr_in *)client_myds->client_addr;
					if (ipv4->sin_port) {
						inet_ntop(client_myds->client_addr->sa_family, &ipv4->sin_addr, buf, INET_ADDRSTRLEN);
						client_addr = strdup(buf);
					} else {
						client_addr = strdup((char *)"localhost");
					}
					break;
				}
				case AF_INET6: {
					struct sockaddr_in6 *ipv6 = (struct sockaddr_in6 *)client_myds->client_addr;
					inet_ntop(client_myds->client_addr->sa_family, &ipv6->sin6_addr, buf, INET6_ADDRSTRLEN);
					client_addr = strdup(buf);
					break;
				}
				default:
					client_addr = strdup((char *)"localhost");
					break;
			}
		} else {
			client_addr = strdup((char *)"");
		}
		char *_s=(char *)malloc(strlen(client_myds->myconn->userinfo->username)+100+strlen(client_addr));
		sprintf(_s,"ProxySQL Error: Access denied for user '%s'@'%s' (using password: %s)", client_myds->myconn->userinfo->username, client_addr, (client_myds->myconn->userinfo->password ? "YES" : "NO"));
		client_myds->myprot.generate_pkt_ERR(true,NULL,NULL,2,1045,(char *)"28000", _s);
		free(_s);
	}
}

void MySQL_Session::handler___status_CONNECTING_CLIENT___STATE_SERVER_HANDSHAKE(PtrSize_t *pkt, bool *wrong_pass) {
	if ( 
		(client_myds->myprot.process_pkt_handshake_response((unsigned char *)pkt->ptr,pkt->size)==true) 
		&&
		( (default_hostgroup<0 && admin==true) || (default_hostgroup>=0 && admin==false) || strncmp(client_myds->myconn->userinfo->username,mysql_thread___monitor_username,strlen(mysql_thread___monitor_username))==0 ) // Do not delete this line. See bug #492
	)	{
		if (admin==true) {
			if ( (default_hostgroup<0) || (strncmp(client_myds->myconn->userinfo->username,mysql_thread___monitor_username,strlen(mysql_thread___monitor_username))==0) ) {
				if (default_hostgroup==STATS_HOSTGROUP) {
					stats=true;
				}
			}
		}
		l_free(pkt->size,pkt->ptr);
		if (client_myds->encrypted==false) {
			if (client_myds->myconn->userinfo->schemaname==NULL) {
				//client_myds->myconn->userinfo->set_schemaname(mysql_thread___default_schema,strlen(mysql_thread___default_schema));
				client_myds->myconn->userinfo->set_schemaname(default_schema,strlen(default_schema));
			}
			int free_users=0;
			int used_users=0;
			if (admin==false) {
				client_authenticated=true;
				free_users=GloMyAuth->increase_frontend_user_connections(client_myds->myconn->userinfo->username, &used_users);
			}
			if (max_connections_reached==true || free_users<0) {
				*wrong_pass=true;
				client_myds->setDSS_STATE_QUERY_SENT_NET();
				if (max_connections_reached==true) {
					proxy_debug(PROXY_DEBUG_MYSQL_CONNECTION, 5, "Too many connections\n");
					client_myds->myprot.generate_pkt_ERR(true,NULL,NULL,2,1040,(char *)"08004", (char *)"Too many connections");
				} else { // see issue #794
					proxy_debug(PROXY_DEBUG_MYSQL_CONNECTION, 5, "User '%s' has exceeded the 'max_user_connections' resource (current value: %d)\n", client_myds->myconn->userinfo->username, used_users);
					char *a=(char *)"User '%s' has exceeded the 'max_user_connections' resource (current value: %d)";
					char *b=(char *)malloc(strlen(a)+strlen(client_myds->myconn->userinfo->username)+16);
					sprintf(b,a,client_myds->myconn->userinfo->username,used_users);
					client_myds->myprot.generate_pkt_ERR(true,NULL,NULL,2,1226,(char *)"42000", b);
					free(b);
				}
				__sync_add_and_fetch(&MyHGM->status.client_connections_aborted,1);
				client_myds->DSS=STATE_SLEEP;
			} else {
				client_myds->myprot.generate_pkt_OK(true,NULL,NULL,2,0,0,0,0,NULL);
			//server_myds->myconn->userinfo->set(client_myds->myconn->userinfo);
				status=WAITING_CLIENT_DATA;
				client_myds->DSS=STATE_CLIENT_AUTH_OK;
			//MySQL_Connection *myconn=client_myds->myconn;
/*
			// enable compression
			if (myconn->options.server_capabilities & CLIENT_COMPRESS) {
				if (myconn->options.compression_min_length) {
					myconn->set_status_compression(true);
				}
			} else {
				//explicitly disable compression
				myconn->options.compression_min_length=0;
				myconn->set_status_compression(false);
			}
*/
			}
		} else {
			// use SSL
			client_myds->DSS=STATE_SSL_INIT;
			client_myds->ssl=SSL_new(GloVars.global.ssl_ctx);
			SSL_set_fd(client_myds->ssl, client_myds->fd);
			ioctl_FIONBIO(client_myds->fd,0);
			if (SSL_accept(client_myds->ssl)==-1) {
				ERR_print_errors_fp(stderr);
			}
			ioctl_FIONBIO(client_myds->fd,1);
		}
	} else {
		l_free(pkt->size,pkt->ptr);
		proxy_debug(PROXY_DEBUG_MYSQL_CONNECTION, 5, "Wrong credentials for frontend: disconnecting\n");
		*wrong_pass=true;
		// FIXME: this should become close connection
		client_myds->setDSS_STATE_QUERY_SENT_NET();
		char *client_addr=NULL;
		if (client_myds->client_addr) {
			char buf[512];
			switch (client_myds->client_addr->sa_family) {
				case AF_INET: {
					struct sockaddr_in *ipv4 = (struct sockaddr_in *)client_myds->client_addr;
					if (ipv4->sin_port) {
						inet_ntop(client_myds->client_addr->sa_family, &ipv4->sin_addr, buf, INET_ADDRSTRLEN);
						client_addr = strdup(buf);
					} else {
						client_addr = strdup((char *)"localhost");
					}
					break;
				}
				case AF_INET6: {
					struct sockaddr_in6 *ipv6 = (struct sockaddr_in6 *)client_myds->client_addr;
					inet_ntop(client_myds->client_addr->sa_family, &ipv6->sin6_addr, buf, INET6_ADDRSTRLEN);
					client_addr = strdup(buf);
					break;
				}
				default:
					client_addr = strdup((char *)"localhost");
					break;
			}
		} else {
			client_addr = strdup((char *)"");
		}
		char *_s=(char *)malloc(strlen(client_myds->myconn->userinfo->username)+100+strlen(client_addr));
		sprintf(_s,"ProxySQL Error: Access denied for user '%s'@'%s' (using password: %s)", client_myds->myconn->userinfo->username, client_addr, (client_myds->myconn->userinfo->password ? "YES" : "NO"));
		client_myds->myprot.generate_pkt_ERR(true,NULL,NULL,2,1045,(char *)"28000", _s);
		__sync_add_and_fetch(&MyHGM->status.client_connections_aborted,1);
		free(_s);
		client_myds->DSS=STATE_SLEEP;
		//return -1;
	}
}

void MySQL_Session::handler___status_CONNECTING_CLIENT___STATE_SSL_INIT(PtrSize_t *pkt) {
	if (client_myds->myprot.process_pkt_handshake_response((unsigned char *)pkt->ptr,pkt->size)==true) {
		l_free(pkt->size,pkt->ptr);
		client_myds->myprot.generate_pkt_OK(true,NULL,NULL,3,0,0,0,0,NULL);
		mybe->server_myds->myconn->userinfo->set(client_myds->myconn->userinfo);
		status=WAITING_CLIENT_DATA;
		client_myds->DSS=STATE_SLEEP;
	} else {
		l_free(pkt->size,pkt->ptr);
		// FIXME: this should become close connection
		perror("Hitting a not implemented feature: https://github.com/sysown/proxysql-0.2/issues/124");
		assert(0);
	}	
}





void MySQL_Session::handler___status_WAITING_CLIENT_DATA___STATE_SLEEP___MYSQL_COM_SET_OPTION(PtrSize_t *pkt) {
	char v;
	v=*((char *)pkt->ptr+3);
	proxy_debug(PROXY_DEBUG_MYSQL_COM, 5, "Got COM_SET_OPTION packet , value %d\n", v);
	// FIXME: ProxySQL doesn't support yet CLIENT_MULTI_STATEMENTS 
	client_myds->setDSS_STATE_QUERY_SENT_NET();
	if (v==1) {
		unsigned int nTrx=NumActiveTransactions();
		uint16_t setStatus = (nTrx ? SERVER_STATUS_IN_TRANS : 0 );
		if (autocommit) setStatus += SERVER_STATUS_AUTOCOMMIT;
		client_myds->myprot.generate_pkt_EOF(true,NULL,NULL,1,0, setStatus );
	} else {
		client_myds->myprot.generate_pkt_ERR(true,NULL,NULL,1,1045,(char *)"#28000",(char *)"");
	}
	client_myds->DSS=STATE_SLEEP;
	l_free(pkt->size,pkt->ptr);
}

void MySQL_Session::handler___status_WAITING_CLIENT_DATA___STATE_SLEEP___MYSQL_COM_PING(PtrSize_t *pkt) {
	proxy_debug(PROXY_DEBUG_MYSQL_COM, 5, "Got COM_PING packet\n");
	l_free(pkt->size,pkt->ptr);
	client_myds->setDSS_STATE_QUERY_SENT_NET();
	unsigned int nTrx=NumActiveTransactions();
	uint16_t setStatus = (nTrx ? SERVER_STATUS_IN_TRANS : 0 );
	if (autocommit) setStatus += SERVER_STATUS_AUTOCOMMIT;
	client_myds->myprot.generate_pkt_OK(true,NULL,NULL,1,0,0,setStatus,0,NULL);
	client_myds->DSS=STATE_SLEEP;
}

void MySQL_Session::handler___status_WAITING_CLIENT_DATA___STATE_SLEEP___MYSQL_COM_FIELD_LIST(PtrSize_t *pkt) {
	if (admin==false) {
		/* FIXME: temporary */
		l_free(pkt->size,pkt->ptr);
		client_myds->setDSS_STATE_QUERY_SENT_NET();
		client_myds->myprot.generate_pkt_ERR(true,NULL,NULL,1,1045,(char *)"#28000",(char *)"Command not supported");
		client_myds->DSS=STATE_SLEEP;
	} else {
		l_free(pkt->size,pkt->ptr);
		client_myds->setDSS_STATE_QUERY_SENT_NET();
		client_myds->myprot.generate_pkt_ERR(true,NULL,NULL,1,1045,(char *)"#28000",(char *)"Command not supported");
		client_myds->DSS=STATE_SLEEP;
	}
}

void MySQL_Session::handler___status_WAITING_CLIENT_DATA___STATE_SLEEP___MYSQL_COM_STMT_PREPARE(PtrSize_t *pkt) {
	if (admin==false) {
		client_myds->myconn->has_prepared_statement=true;
		client_myds->myconn->processing_prepared_statement_prepare=true;
		mybe=find_or_create_backend(default_hostgroup);
		mybe->server_myds->PSarrayOUT->add(pkt->ptr, pkt->size);
		client_myds->setDSS_STATE_QUERY_SENT_NET();
	} else {
		l_free(pkt->size,pkt->ptr);
		client_myds->setDSS_STATE_QUERY_SENT_NET();
		client_myds->myprot.generate_pkt_ERR(true,NULL,NULL,1,1045,(char *)"#28000",(char *)"Command not supported");
		client_myds->DSS=STATE_SLEEP;
	}
}

void MySQL_Session::handler___status_WAITING_CLIENT_DATA___STATE_SLEEP___MYSQL_COM_STMT_EXECUTE(PtrSize_t *pkt) {
	if (admin==false) {
		//client_myds->myconn->has_prepared_statement_execute=true;
		client_myds->myconn->processing_prepared_statement_execute=true;
		mybe=find_or_create_backend(default_hostgroup);
		mybe->server_myds->PSarrayOUT->add(pkt->ptr, pkt->size);
		client_myds->setDSS_STATE_QUERY_SENT_NET();
	} else {
		l_free(pkt->size,pkt->ptr);
		client_myds->setDSS_STATE_QUERY_SENT_NET();
		client_myds->myprot.generate_pkt_ERR(true,NULL,NULL,1,1045,(char *)"#28000",(char *)"Command not supported");
		client_myds->DSS=STATE_SLEEP;
	}
}


void MySQL_Session::handler___status_WAITING_CLIENT_DATA___STATE_SLEEP___MYSQL_COM_INIT_DB(PtrSize_t *pkt) {
	proxy_debug(PROXY_DEBUG_MYSQL_COM, 5, "Got COM_INIT_DB packet\n");
	if (admin==false) {
		client_myds->myconn->userinfo->set_schemaname((char *)pkt->ptr+sizeof(mysql_hdr)+1,pkt->size-sizeof(mysql_hdr)-1);
		l_free(pkt->size,pkt->ptr);
		client_myds->setDSS_STATE_QUERY_SENT_NET();
		unsigned int nTrx=NumActiveTransactions();
		uint16_t setStatus = (nTrx ? SERVER_STATUS_IN_TRANS : 0 );
		if (autocommit) setStatus += SERVER_STATUS_AUTOCOMMIT;
		client_myds->myprot.generate_pkt_OK(true,NULL,NULL,1,0,0,setStatus,2,NULL);
		client_myds->DSS=STATE_SLEEP;
	} else {
		l_free(pkt->size,pkt->ptr);
		client_myds->setDSS_STATE_QUERY_SENT_NET();
		unsigned int nTrx=NumActiveTransactions();
		uint16_t setStatus = (nTrx ? SERVER_STATUS_IN_TRANS : 0 );
		if (autocommit) setStatus += SERVER_STATUS_AUTOCOMMIT;
		client_myds->myprot.generate_pkt_OK(true,NULL,NULL,1,0,0,setStatus,0,NULL);
		client_myds->DSS=STATE_SLEEP;
	}
}


// this function was introduced due to isseu #718
// some application (like the one written in Perl) do not use COM_INIT_DB , but COM_QUERY with USE dbname
void MySQL_Session::handler___status_WAITING_CLIENT_DATA___STATE_SLEEP___MYSQL_COM_QUERY_USE_DB(PtrSize_t *pkt) {
	proxy_debug(PROXY_DEBUG_MYSQL_COM, 5, "Got COM_QUERY with USE dbname\n");
	if (admin==false) {
		client_myds->myconn->userinfo->set_schemaname((char *)pkt->ptr+sizeof(mysql_hdr)+5,pkt->size-sizeof(mysql_hdr)-5);
		l_free(pkt->size,pkt->ptr);
		client_myds->setDSS_STATE_QUERY_SENT_NET();
		unsigned int nTrx=NumActiveTransactions();
		uint16_t setStatus = (nTrx ? SERVER_STATUS_IN_TRANS : 0 );
		if (autocommit) setStatus += SERVER_STATUS_AUTOCOMMIT;
		client_myds->myprot.generate_pkt_OK(true,NULL,NULL,1,0,0,setStatus,2,NULL);
		client_myds->DSS=STATE_SLEEP;
	} else {
		l_free(pkt->size,pkt->ptr);
		client_myds->setDSS_STATE_QUERY_SENT_NET();
		unsigned int nTrx=NumActiveTransactions();
		uint16_t setStatus = (nTrx ? SERVER_STATUS_IN_TRANS : 0 );
		if (autocommit) setStatus += SERVER_STATUS_AUTOCOMMIT;
		client_myds->myprot.generate_pkt_OK(true,NULL,NULL,1,0,0,setStatus,0,NULL);
		client_myds->DSS=STATE_SLEEP;
	}
}


bool MySQL_Session::handler___status_WAITING_CLIENT_DATA___STATE_SLEEP___MYSQL_COM_QUERY_qpo(PtrSize_t *pkt, bool prepared) {
	if (qpo->new_query) {
		// the query was rewritten
		l_free(pkt->size,pkt->ptr);	// free old pkt
		// allocate new pkt
		timespec begint;
		clock_gettime(CLOCK_THREAD_CPUTIME_ID,&begint);
		pkt->size=sizeof(mysql_hdr)+1+qpo->new_query->length();
		pkt->ptr=l_alloc(pkt->size);
		mysql_hdr hdr;
		hdr.pkt_id=0;
		hdr.pkt_length=pkt->size-sizeof(mysql_hdr);
		memcpy((unsigned char *)pkt->ptr, &hdr, sizeof(mysql_hdr)); // copy header
		unsigned char *c=(unsigned char *)pkt->ptr+sizeof(mysql_hdr);
		*c=(unsigned char)_MYSQL_COM_QUERY; // set command type
		memcpy((unsigned char *)pkt->ptr+sizeof(mysql_hdr)+1,qpo->new_query->data(),qpo->new_query->length()); // copy query
		CurrentQuery.query_parser_free();
		CurrentQuery.begin((unsigned char *)pkt->ptr,pkt->size,true);
		delete qpo->new_query;
		timespec endt;
		clock_gettime(CLOCK_THREAD_CPUTIME_ID,&endt);
		thread->status_variables.query_processor_time=thread->status_variables.query_processor_time +
			(endt.tv_sec*1000000000+endt.tv_nsec) -
			(begint.tv_sec*1000000000+begint.tv_nsec);
	}

	if (pkt->size > (unsigned int) mysql_thread___max_allowed_packet) {
		// ER_NET_PACKET_TOO_LARGE
		client_myds->DSS=STATE_QUERY_SENT_NET;
		client_myds->myprot.generate_pkt_ERR(true,NULL,NULL,client_myds->pkt_sid+1,1153,(char *)"08S01",(char *)"Got a packet bigger than 'max_allowed_packet' bytes");
		l_free(pkt->size,pkt->ptr);
		RequestEnd(NULL);
		return true;
	}

	if (qpo->error_msg) {
		client_myds->DSS=STATE_QUERY_SENT_NET;
		client_myds->myprot.generate_pkt_ERR(true,NULL,NULL,client_myds->pkt_sid+1,1148,(char *)"42000",qpo->error_msg);
//		client_myds->DSS=STATE_SLEEP;
//		status=WAITING_CLIENT_DATA;
		l_free(pkt->size,pkt->ptr);
//		CurrentQuery.end();
//		GloQPro->delete_QP_out(qpo);
//		qpo=NULL;
		RequestEnd(NULL);
		return true;
	}

	if (prepared) {	// for prepared statement we exit here
		goto __exit_set_destination_hostgroup;
	}

	if (mirror==true) { // for mirror session we exit here
		current_hostgroup=qpo->destination_hostgroup;
		return false;
	}
	if (qpo->cache_ttl>0) {
		uint32_t resbuf=0;
		unsigned char *aa=GloQC->get(
			client_myds->myconn->userinfo->hash,
//			(const unsigned char *)client_myds->mysql_real_query.QueryPtr ,
//			client_myds->mysql_real_query.QuerySize ,
			(const unsigned char *)CurrentQuery.QueryPointer ,
			CurrentQuery.QueryLength ,
			&resbuf ,
			thread->curtime/1000
		);
		if (aa) {
			l_free(pkt->size,pkt->ptr);
			client_myds->buffer2resultset(aa,resbuf);
			free(aa);
			client_myds->PSarrayOUT->copy_add(client_myds->resultset,0,client_myds->resultset->len);
			while (client_myds->resultset->len) client_myds->resultset->remove_index(client_myds->resultset->len-1,NULL);
//			status=WAITING_CLIENT_DATA;
//			client_myds->DSS=STATE_SLEEP;
//			CurrentQuery.end();
//			GloQPro->delete_QP_out(qpo);
//			qpo=NULL;
			if (transaction_persistent_hostgroup == -1) {
				// not active, we can change it
				current_hostgroup=-1;
			}
			RequestEnd(NULL);
			return true;
		}
	}

__exit_set_destination_hostgroup:

	if ( qpo->destination_hostgroup >= 0 ) {
		if (transaction_persistent_hostgroup == -1) {
			current_hostgroup=qpo->destination_hostgroup;
		}
	}
/*
	if (autocommit_on_hostgroup >= 0) {
		// the query is a "set autocommit=0"
		// we set current_hostgroup=autocommit_on_hostgroup if possible
		if (transaction_persistent_hostgroup == -1) {
			if (qpo->destination_hostgroup==-1) {
				current_hostgroup=autocommit_on_hostgroup;
			}
		}
		autocommit_on_hostgroup=-1;	// at the end, always reset autocommit_on_hostgroup to -1
	}
*/
	return false;
}


void MySQL_Session::handler___status_WAITING_CLIENT_DATA___STATE_SLEEP___MYSQL_COM_STATISTICS(PtrSize_t *pkt) {
	proxy_debug(PROXY_DEBUG_MYSQL_COM, 5, "Got COM_STATISTICS packet\n");
	l_free(pkt->size,pkt->ptr);
	client_myds->setDSS_STATE_QUERY_SENT_NET();
	client_myds->myprot.generate_statistics_response(true,NULL,NULL);
	client_myds->DSS=STATE_SLEEP;	
}

void MySQL_Session::handler___status_WAITING_CLIENT_DATA___STATE_SLEEP___MYSQL_COM_CHANGE_USER(PtrSize_t *pkt, bool *wrong_pass) {
	proxy_debug(PROXY_DEBUG_MYSQL_COM, 5, "Got COM_CHANGE_USER packet\n");
	if (admin==false) {
		if (client_myds->myprot.process_pkt_COM_CHANGE_USER((unsigned char *)pkt->ptr, pkt->size)==true) {
			l_free(pkt->size,pkt->ptr);
			//client_myds->myprot.generate_pkt_auth_switch_request(true,NULL,NULL);
			//client_myds->DSS=STATE_CLIENT_HANDSHAKE;
			//status=CHANGING_USER_CLIENT;
			client_myds->myprot.generate_pkt_OK(true,NULL,NULL,1,0,0,0,0,NULL);
			client_myds->DSS=STATE_SLEEP;
			status=WAITING_CLIENT_DATA;
			*wrong_pass=false;
		} else {
			l_free(pkt->size,pkt->ptr);
			proxy_debug(PROXY_DEBUG_MYSQL_CONNECTION, 5, "Wrong credentials for frontend: disconnecting\n");
			*wrong_pass=true;
		// FIXME: this should become close connection
			client_myds->setDSS_STATE_QUERY_SENT_NET();
			char *client_addr=NULL;
			if (client_myds->client_addr) {
				char buf[512];
				switch (client_myds->client_addr->sa_family) {
					case AF_INET: {
						struct sockaddr_in *ipv4 = (struct sockaddr_in *)client_myds->client_addr;
						inet_ntop(client_myds->client_addr->sa_family, &ipv4->sin_addr, buf, INET_ADDRSTRLEN);
						client_addr = strdup(buf);
						break;
					}
					case AF_INET6: {
						struct sockaddr_in6 *ipv6 = (struct sockaddr_in6 *)client_myds->client_addr;
						inet_ntop(client_myds->client_addr->sa_family, &ipv6->sin6_addr, buf, INET6_ADDRSTRLEN);
						client_addr = strdup(buf);
						break;
					}
					default:
						client_addr = strdup((char *)"localhost");
						break;
				}
			} else {
				client_addr = strdup((char *)"");
			}
			char *_s=(char *)malloc(strlen(client_myds->myconn->userinfo->username)+100+strlen(client_addr));
			sprintf(_s,"ProxySQL Error: Access denied for user '%s'@'%s' (using password: %s)", client_myds->myconn->userinfo->username, client_addr, (client_myds->myconn->userinfo->password ? "YES" : "NO"));
			client_myds->myprot.generate_pkt_ERR(true,NULL,NULL,2,1045,(char *)"28000", _s);
			free(_s);
		}
	} else {
		//FIXME: send an error message saying "not supported" or disconnect
		l_free(pkt->size,pkt->ptr);
	}
}

void MySQL_Session::handler___client_DSS_QUERY_SENT___server_DSS_NOT_INITIALIZED__get_connection() {
			// Get a MySQL Connection
	
//	if (rand()%3==0) {
		MySQL_Connection *mc=NULL;
#ifdef STRESSTEST_POOL
		int i=100;
		while (i) {
			if (mc==NULL) {
				mc=MyHGM->get_MyConn_from_pool(mybe->hostgroup_id);
			}
			if (mc) {
				mybe->server_myds->attach_connection(mc);
				if (i > 1) {
					mybe->server_myds->return_MySQL_Connection_To_Pool();
					mc=NULL;
				}
			}
		i--;
		}
#else
		mc=thread->get_MyConn_local(mybe->hostgroup_id); // experimental , #644
		if (mc==NULL) {
			mc=MyHGM->get_MyConn_from_pool(mybe->hostgroup_id);
		} else {
			thread->status_variables.ConnPool_get_conn_immediate++;
		}
		if (mc) {
			mybe->server_myds->attach_connection(mc);
			thread->status_variables.ConnPool_get_conn_success++;
		} else {
			thread->status_variables.ConnPool_get_conn_failure++;
		}
#endif
//	}
	proxy_debug(PROXY_DEBUG_MYSQL_CONNECTION, 5, "Sess=%p -- server_myds=%p -- MySQL_Connection %p\n", this, mybe->server_myds,  mybe->server_myds->myconn);
	if (mybe->server_myds->myconn==NULL) {
		// we couldn't get a connection for whatever reason, ex: no backends, or too busy
		if (thread->mypolls.poll_timeout==0) { // tune poll timeout
			if (thread->mypolls.poll_timeout > (unsigned int)mysql_thread___poll_timeout_on_failure) {
				thread->mypolls.poll_timeout = mysql_thread___poll_timeout_on_failure;
			}
		}
		return;
	}
	if (mybe->server_myds->myconn->fd==-1) {
		// we didn't get a valid connection, we need to create one
		proxy_debug(PROXY_DEBUG_MYSQL_CONNECTION, 5, "Sess=%p -- MySQL Connection has no FD\n", this);
		MySQL_Connection *myconn=mybe->server_myds->myconn;
		myconn->userinfo->set(client_myds->myconn->userinfo);
		// FIXME: set client_flags
		//mybe->server_myds->myconn->connect_start();
		//mybe->server_myds->fd=myconn->fd;

		myconn->handler(0);
		mybe->server_myds->fd=myconn->fd;
		mybe->server_myds->DSS=STATE_MARIADB_CONNECTING;
		status=CONNECTING_SERVER;
		mybe->server_myds->myconn->reusable=true;
	} else {
		proxy_debug(PROXY_DEBUG_MYSQL_CONNECTION, 5, "Sess=%p -- MySQL Connection found = %p\n", this, mybe->server_myds->myconn);
		mybe->server_myds->assign_fd_from_mysql_conn();
		mybe->server_myds->myds_type=MYDS_BACKEND;
		mybe->server_myds->DSS=STATE_READY;
		if (session_fast_forward==true) {
			status=FAST_FORWARD;
			mybe->server_myds->myconn->reusable=false; // the connection cannot be usable anymore
		}
	}
}

void MySQL_Session::MySQL_Stmt_Result_to_MySQL_wire(MYSQL_STMT *stmt, MySQL_Connection *myconn) {
	//MYSQL_RES *stmt_result=mysql_stmt_result_metadata(stmt);
	MYSQL_RES *stmt_result=myconn->query.stmt_result;
	if (stmt_result) {
		MySQL_ResultSet *MyRS=new MySQL_ResultSet(&client_myds->myprot, stmt_result, stmt->mysql, stmt);
		bool resultset_completed=MyRS->get_resultset(client_myds->PSarrayOUT);
		delete MyRS;
	} else {
		MYSQL *mysql=stmt->mysql;
		// no result set
		int myerrno=mysql_stmt_errno(stmt);
		if (myerrno==0) {
			unsigned int num_rows = mysql_affected_rows(stmt->mysql);
			unsigned int nTrx=NumActiveTransactions();
			uint16_t setStatus = (nTrx ? SERVER_STATUS_IN_TRANS : 0 );
			if (autocommit) setStatus += SERVER_STATUS_AUTOCOMMIT;
			if (mysql->server_status & SERVER_MORE_RESULTS_EXIST)
				setStatus += SERVER_MORE_RESULTS_EXIST;
			client_myds->myprot.generate_pkt_OK(true,NULL,NULL,client_myds->pkt_sid+1,num_rows,mysql->insert_id,mysql->server_status|setStatus,mysql->warning_count,mysql->info);
			client_myds->pkt_sid++;
		} else {
			// error
			char sqlstate[10];
			sprintf(sqlstate,"#%s",mysql_sqlstate(mysql));
			client_myds->myprot.generate_pkt_ERR(true,NULL,NULL,client_myds->pkt_sid+1,mysql_errno(mysql),sqlstate,mysql_error(mysql));
			client_myds->pkt_sid++;
		}
	}
}

void MySQL_Session::MySQL_Result_to_MySQL_wire(MYSQL *mysql, MySQL_ResultSet *MyRS, MySQL_Data_Stream *_myds) {
	if (MyRS) {
		assert(MyRS->result);
		bool transfer_started=MyRS->transfer_started;
		bool resultset_completed=MyRS->get_resultset(client_myds->PSarrayOUT);
		assert(resultset_completed); // the resultset should always be completed if MySQL_Result_to_MySQL_wire is called
		if (transfer_started==false) { // we have all the resultset when MySQL_Result_to_MySQL_wire was called
			if (qpo && qpo->cache_ttl>0) { // the resultset should be cached
				if (mysql_errno(mysql)==0) { // no errors
					client_myds->resultset->copy_add(client_myds->PSarrayOUT,0,client_myds->PSarrayOUT->len);
					client_myds->resultset_length=MyRS->resultset_size;
					unsigned char *aa=client_myds->resultset2buffer(false);
					while (client_myds->resultset->len) client_myds->resultset->remove_index(client_myds->resultset->len-1,NULL);
					GloQC->set(
						client_myds->myconn->userinfo->hash ,
//						(const unsigned char *)client_myds->mysql_real_query.QueryPtr ,
//						client_myds->mysql_real_query.QuerySize ,
						(const unsigned char *)CurrentQuery.QueryPointer,
						CurrentQuery.QueryLength,
						aa ,
						client_myds->resultset_length ,
						thread->curtime/1000 ,
						thread->curtime/1000 + qpo->cache_ttl
					);
					l_free(client_myds->resultset_length,aa);
					client_myds->resultset_length=0;
				}
			}
		}
	} else { // no result set
		int myerrno=mysql_errno(mysql);
		if (myerrno==0) {
			unsigned int num_rows = mysql_affected_rows(mysql);
			unsigned int nTrx=NumActiveTransactions();
			uint16_t setStatus = (nTrx ? SERVER_STATUS_IN_TRANS : 0 );
			if (autocommit) setStatus += SERVER_STATUS_AUTOCOMMIT;
			if (mysql->server_status & SERVER_MORE_RESULTS_EXIST)
				setStatus += SERVER_MORE_RESULTS_EXIST;
			client_myds->myprot.generate_pkt_OK(true,NULL,NULL,client_myds->pkt_sid+1,num_rows,mysql->insert_id,mysql->server_status|setStatus,mysql->warning_count,mysql->info);
			client_myds->pkt_sid++;
		} else {
			// error
			char sqlstate[10];
			sprintf(sqlstate,"%s",mysql_sqlstate(mysql));
			if (_myds && _myds->killed_at) { // see case #750
				client_myds->myprot.generate_pkt_ERR(true,NULL,NULL,client_myds->pkt_sid+1,1907,sqlstate,(char *)"Query execution was interrupted, query_timeout exceeded");
			} else {
				client_myds->myprot.generate_pkt_ERR(true,NULL,NULL,client_myds->pkt_sid+1,mysql_errno(mysql),sqlstate,mysql_error(mysql));
			}
			client_myds->pkt_sid++;
		}
	}
}

void MySQL_Session::SQLite3_to_MySQL(SQLite3_result *result, char *error, int affected_rows, MySQL_Protocol *myprot) {
	assert(myprot);
	MySQL_Data_Stream *myds=myprot->get_myds();
	myds->DSS=STATE_QUERY_SENT_DS;
	int sid=1;
	if (result) {
//	sess->myprot_client.generate_pkt_OK(true,NULL,NULL,1,0,0,0,0,NULL);
		myprot->generate_pkt_column_count(true,NULL,NULL,sid,result->columns); sid++;
		for (int i=0; i<result->columns; i++) {
			myprot->generate_pkt_field(true,NULL,NULL,sid,(char *)"",(char *)"",(char *)"",result->column_definition[i]->name,(char *)"",33,15,MYSQL_TYPE_VAR_STRING,1,0x1f,false,0,NULL);
			sid++;
		}
		myds->DSS=STATE_COLUMN_DEFINITION;

		unsigned int nTrx=NumActiveTransactions();
		uint16_t setStatus = (nTrx ? SERVER_STATUS_IN_TRANS : 0 );
		if (autocommit) setStatus += SERVER_STATUS_AUTOCOMMIT;
		myprot->generate_pkt_EOF(true,NULL,NULL,sid,0, setStatus ); sid++;
		char **p=(char **)malloc(sizeof(char*)*result->columns);
		unsigned long *l=(unsigned long *)malloc(sizeof(unsigned long *)*result->columns);
		//p[0]="column test";
		for (int r=0; r<result->rows_count; r++) {
		for (int i=0; i<result->columns; i++) {
			l[i]=result->rows[r]->sizes[i];
			p[i]=result->rows[r]->fields[i];
		}
		myprot->generate_pkt_row(true,NULL,NULL,sid,result->columns,l,p); sid++;
		}
		myds->DSS=STATE_ROW;
		myprot->generate_pkt_EOF(true,NULL,NULL,sid,0, 2 | setStatus ); sid++;
		myds->DSS=STATE_SLEEP;
		free(l);
		free(p);
	
	} else { // no result set
		if (error) {
			// there was an error
			myprot->generate_pkt_ERR(true,NULL,NULL,sid,1045,(char *)"#28000",error);
		} else {
			// no error, DML succeeded
			unsigned int nTrx=NumActiveTransactions();
			uint16_t setStatus = (nTrx ? SERVER_STATUS_IN_TRANS : 0 );
			if (autocommit) setStatus += SERVER_STATUS_AUTOCOMMIT;
			myprot->generate_pkt_OK(true,NULL,NULL,sid,affected_rows,0,setStatus,0,NULL);
		}
		myds->DSS=STATE_SLEEP;
	}
}

void MySQL_Session::set_unhealthy() {
	proxy_debug(PROXY_DEBUG_MYSQL_CONNECTION, 5, "Sess:%p\n", this);
	healthy=0;
}


unsigned int MySQL_Session::NumActiveTransactions() {
	unsigned int ret=0;
	if (mybes==0) return ret;
	MySQL_Backend *_mybe;
	unsigned int i;
	for (i=0; i < mybes->len; i++) {
		_mybe=(MySQL_Backend *)mybes->index(i);
		if (_mybe->server_myds)
			if (_mybe->server_myds->myconn)
				if (_mybe->server_myds->myconn->IsActiveTransaction())
					ret++;
	}
	return ret;
}

int MySQL_Session::FindOneActiveTransaction() {
	int ret=-1;
	if (mybes==0) return ret;
	MySQL_Backend *_mybe;
	unsigned int i;
	for (i=0; i < mybes->len; i++) {
		_mybe=(MySQL_Backend *)mybes->index(i);
		if (_mybe->server_myds)
			if (_mybe->server_myds->myconn)
				if (_mybe->server_myds->myconn->IsActiveTransaction())
					return (int)_mybe->server_myds->myconn->parent->myhgc->hid;
	}
	return ret;
}

unsigned long long MySQL_Session::IdleTime() {
		if (client_myds==0) return 0;
		if (status!=WAITING_CLIENT_DATA) return 0;
		int idx=client_myds->poll_fds_idx;
		unsigned long long last_sent=thread->mypolls.last_sent[idx];
		unsigned long long last_recv=thread->mypolls.last_recv[idx];
		unsigned long long last_time=(last_sent > last_recv ? last_sent : last_recv);
    return thread->curtime - last_time;
}

// this should execute most of the commands executed when a request is finalized
// this should become the place to hook other functions
void MySQL_Session::RequestEnd(MySQL_Data_Stream *myds) {
	// we need to access statistics before calling CurrentQuery.end()
	// so we track the time here
	CurrentQuery.end_time=thread->curtime;

	if (qpo) {
		if (qpo->log==1) {
			GloMyLogger->log_request(this, myds);	// we send for logging only if logging is enabled for this query
		}
	}

	// clean qpo
	//if (qpo) {
	//	GloQPro->delete_QP_out(qpo);
	//	qpo=NULL;
	//}
	GloQPro->delete_QP_out(qpo);
	// if there is an associated myds, clean its status
	if (myds) {
		// if there is a mysql connection, clean its status
		if (myds->myconn) {
			myds->myconn->async_free_result();
		}
		myds->free_mysql_real_query();
	}
	// reset status of the session
	status=WAITING_CLIENT_DATA;
	// reset status of client data stream
	client_myds->DSS=STATE_SLEEP;
	// finalize the query
	CurrentQuery.end();
	started_sending_data_to_client=false;
}


// this function tries to report all the memory statistics related to the sessions
void MySQL_Session::Memory_Stats() {
	if (thread==NULL)
		return;
	unsigned int i;
	unsigned long long backend=0;
	unsigned long long frontend=0;
	unsigned long long internal=0;
	internal+=sizeof(MySQL_Session);
	if (qpo)
		internal+=sizeof(Query_Processor_Output);
	if (client_myds) {
		internal+=sizeof(MySQL_Data_Stream);
		if (client_myds->queueIN.buffer)
			frontend+=QUEUE_T_DEFAULT_SIZE;
		if (client_myds->queueOUT.buffer)
			frontend+=QUEUE_T_DEFAULT_SIZE;
		if (client_myds->myconn) {
			internal+=sizeof(MySQL_Connection);
		}
	}
	for (i=0; i < mybes->len; i++) {
		MySQL_Backend *_mybe=(MySQL_Backend *)mybes->index(i);
			internal+=sizeof(MySQL_Backend);
		if (_mybe->server_myds) {
			internal+=sizeof(MySQL_Data_Stream);
			if (_mybe->server_myds->queueIN.buffer)
				backend+=QUEUE_T_DEFAULT_SIZE;
			if (_mybe->server_myds->queueOUT.buffer)
				backend+=QUEUE_T_DEFAULT_SIZE;
			if (_mybe->server_myds->myconn) {
				MySQL_Connection *myconn=_mybe->server_myds->myconn;
				internal+=sizeof(MySQL_Connection);
				if (myconn->mysql) {
					backend+=sizeof(MYSQL);
					backend+=myconn->mysql->net.max_packet;
					backend+=(4096*15); // ASYNC_CONTEXT_DEFAULT_STACK_SIZE
				}
				if (myconn->MyRS) {
					backend+=myconn->MyRS->current_size();
				}
			}
		}
  }
	thread->status_variables.mysql_backend_buffers_bytes+=backend;
	thread->status_variables.mysql_frontend_buffers_bytes+=frontend;
	thread->status_variables.mysql_session_internal_bytes+=internal;
}<|MERGE_RESOLUTION|>--- conflicted
+++ resolved
@@ -533,12 +533,8 @@
 			return true;
 		}
 	}
-<<<<<<< HEAD
 
 	if (pkt->size>(5+4) && strncasecmp((char *)"USE ",(char *)pkt->ptr+5,4)==0) {
-=======
-	if (pkt->size>(5+4) && strncmp((char *)"USE ",(char *)pkt->ptr+5,4)==0) {
->>>>>>> 3d7c96f5
 		handler___status_WAITING_CLIENT_DATA___STATE_SLEEP___MYSQL_COM_QUERY_USE_DB(pkt);
 		return true;
 	}
