--- conflicted
+++ resolved
@@ -1,22 +1,4 @@
-<<<<<<< HEAD
 #include "MySQL_Monitor.hpp"
-=======
-/*
-	RECENT CHANGELOG
-	1.2.0723
-		* almost completely rewritten
-		* use of blocking call for new connections
-    * use of Thread Pool instead of a thread per check type
-	0.2.0902
-		* original implementation
-*/
-
-#include <map>
-#include <mutex>
-#include <thread>
-#include "proxysql.h"
-#include "cpp.h"
->>>>>>> b1185926
 
 #include <fcntl.h>
 #include <sys/socket.h>
