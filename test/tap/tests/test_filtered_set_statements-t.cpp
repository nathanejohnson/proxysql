/**
 * @file test_filtered_set_statements-t.cpp
 * @brief Test for checking that all the supported 'SET statements' are
 *   handled properly by ProxySQL.
 * @details The test performs all the valid supported combinations of
 *   all the specified 'SET' statements that should be specially handled
 *   by ProxySQL. For confirming that this is being the case, the test
 *   checks that 'sum_time' is always '0' for all these special queries
 *   after issuing them.
 *
 * @date 2021-03-26
 */

#include <vector>
#include <string>
#include <stdio.h>
#include <mysql.h>

#include "proxysql_utils.h"
#include "tap.h"
#include "command_line.h"
#include "utils.h"
#include <iostream>

/**
 * @brief Queries to be tested that are known to be filtered by ProxySQL.
 *
 * TODO: Fill with all the statements that should be properly handled by ProxySQL.
 */
std::vector<std::pair<std::string, std::string>> filtered_set_queries {
	{ "sql_mode", "ONLY_FULL_GROUP_BY,NO_ZERO_IN_DATE,NO_ZERO_DATE,ERROR_FOR_DIVISION_BY_ZERO" },
	{ "wait_timeout", "28801" },
	{ "character_set_results", "latin1" },
	{ "character_set_connection", "latin1" },
	{ "character_set_database", "latin1" },
//  TODO: This queries fails for some values
//  { "character_set_server", "latin1" },
//  { "character_set_client", "latin1" },
	{ "autocommit", "1" },
	{ "sql_select_limit", "4294967295" },
	{ "net_write_timeout", "25" },
	{ "max_join_size", "18446744073709551615" },
	{ "wsrep_sync_wait", "12" },
	{ "group_concat_max_len", "4294967295" },
	{ "sql_safe_updates", "true" },
	{ "session_track_gtids", "OWN_GTID" },
<<<<<<< HEAD
	{ "interactive_timeout", "28801" },
	{ "net_read_timeout", "28801" },
=======
	{ "interactive_timeout", "param" },
	{ "net_read_timeout", "param" },
	// NOTE: This variable has been temporarily ignored. Check issues #3442 and #3441.
	{ "session_track_schema", "1" },
>>>>>>> a2c82bd9
};

std::vector<std::string> get_valid_set_query_set(const std::string& set_query, const std::string param) {
	std::vector<std::string> result {};

	result.push_back(std::string("SET @@") + set_query + "=" + param);
	result.push_back(std::string("SET @@") + set_query + " = " + param);
	result.push_back(std::string("SET ") + set_query + "=" + param);
	result.push_back(std::string("SET ") + set_query + " = " + param);
	result.push_back(std::string("SET SESSION ") + set_query + "=" + param);
	result.push_back(std::string("SET SESSION ") + set_query + " = " + param);

	return result;
}

int main(int argc, char** argv) {
	CommandLine cl;

	if (cl.getEnv()) {
		diag("Failed to get the required environmental variables.");
		return -1;
	}

	// plan one test per statement attempt + one check 'SUM(sum_time) == 0' for each 'filtered_set_queries'
	plan(filtered_set_queries.size() + filtered_set_queries.size()*get_valid_set_query_set("", "").size());

	// create a regular connection to 'proxysql'
	MYSQL* proxysql_mysql = mysql_init(NULL);
	if (!mysql_real_connect(proxysql_mysql, cl.host, cl.username, cl.password, NULL, cl.port, NULL, 0)) {
		fprintf(stderr, "File %s, line %d, Error: %s\n", __FILE__, __LINE__, mysql_error(proxysql_mysql));
		return -1;
	}

	// create a connection to 'proxysql_admin'
	MYSQL* proxysql_admin = mysql_init(NULL);
	if (!mysql_real_connect(proxysql_admin, cl.host, cl.admin_password, cl.admin_password, NULL, cl.admin_port, NULL, 0)) {
		fprintf(stderr, "File %s, line %d, Error: %s\n", __FILE__, __LINE__, mysql_error(proxysql_admin));
		return -1;
	}

	// first clean the 'stats_mysql_query_digest' table
	MYSQL_QUERY(proxysql_admin, "SELECT null FROM stats.stats_mysql_query_digest_reset LIMIT 0");
	MYSQL_RES* reset_result = mysql_store_result(proxysql_admin);
	mysql_free_result(reset_result);

	std::string t_sum_query { "SELECT SUM(sum_time) FROM stats.stats_mysql_query_digest WHERE digest_text LIKE '%%%s%%'" };

	for (const auto& filtered_query : filtered_set_queries) {
		const std::vector<std::string> f_filtered_query_set =
			get_valid_set_query_set(filtered_query.first, filtered_query.second);

		for (const auto& set_query : f_filtered_query_set) {
			int query_err = mysql_query(proxysql_mysql, set_query.c_str());
			ok (query_err == 0, "Query '%s' should be properly executed.", set_query.c_str());

		}

		std::string sum_query { "" };
		string_format(t_sum_query, sum_query, filtered_query.first.c_str());
		MYSQL_QUERY(proxysql_admin, sum_query.c_str());

		MYSQL_RES* sum_query_res = mysql_store_result(proxysql_admin);
		int sum_sum_time = -1;

		int field_count = mysql_num_fields(sum_query_res);
		if (field_count == 1) {
			MYSQL_ROW row = mysql_fetch_row(sum_query_res);

			if (row[0] != nullptr) {
				sum_sum_time = atoi(row[0]);
			}
		}

		mysql_free_result(sum_query_res);

		ok (
			sum_sum_time == 0,
			"The SUM(sum_time) of all the variations for the 'set_statements:%s' should be zero. Value was: %d",
			filtered_query.first.c_str(),
			sum_sum_time
		);
	}

	// close proxysql connection
	mysql_close(proxysql_mysql);

	// close admin connection
	mysql_close(proxysql_admin);

	return exit_status();
}<|MERGE_RESOLUTION|>--- conflicted
+++ resolved
@@ -44,15 +44,10 @@
 	{ "group_concat_max_len", "4294967295" },
 	{ "sql_safe_updates", "true" },
 	{ "session_track_gtids", "OWN_GTID" },
-<<<<<<< HEAD
 	{ "interactive_timeout", "28801" },
 	{ "net_read_timeout", "28801" },
-=======
-	{ "interactive_timeout", "param" },
-	{ "net_read_timeout", "param" },
 	// NOTE: This variable has been temporarily ignored. Check issues #3442 and #3441.
 	{ "session_track_schema", "1" },
->>>>>>> a2c82bd9
 };
 
 std::vector<std::string> get_valid_set_query_set(const std::string& set_query, const std::string param) {
