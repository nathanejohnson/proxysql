



DEPS_PATH=../deps

MARIADB_PATH=$(DEPS_PATH)/mariadb-client-library/mariadb_client
MARIADB_IDIR=$(MARIADB_PATH)/include
MARIADB_LDIR=$(MARIADB_PATH)/libmariadb


DAEMONPATH=$(DEPS_PATH)/libdaemon/libdaemon
DAEMONPATH_IDIR=$(DAEMONPATH)
DAEMONPATH_LDIR=$(DAEMONPATH)/libdaemon/.libs

JEMALLOC_PATH=$(DEPS_PATH)/jemalloc/jemalloc
JEMALLOC_IDIR=$(JEMALLOC_PATH)/include/jemalloc
JEMALLOC_LDIR=$(JEMALLOC_PATH)/lib

LIBCONFIG_PATH=$(DEPS_PATH)/libconfig/libconfig-1.4.9
LIBCONFIG_IDIR=-I$(LIBCONFIG_PATH)/lib
LIBCONFIG_LDIR=-L$(LIBCONFIG_PATH)/lib/.libs

RE2_PATH=$(DEPS_PATH)/re2/re2
RE2_IDIR=$(RE2_PATH)

SQLITE3_DIR=$(DEPS_PATH)/sqlite3/sqlite3

IDIR=../include
LDIR=../lib
IDIRS=-I$(IDIR) -I$(JEMALLOC_IDIR) -I$(MARIADB_IDIR) $(LIBCONFIG_IDIR) -I$(DAEMONPATH_IDIR) -I$(SQLITE3_DIR)
LDIRS=-L$(LDIR) -L$(JEMALLOC_LDIR) $(LIBCONFIG_LDIR) -L$(RE2_PATH)/obj -L$(MARIADB_LDIR) -L$(DAEMONPATH_LDIR)


MYCPPFLAGS=-std=c++11 $(IDIRS) $(OPTZ) $(DEBUG)
LDFLAGS+=
<<<<<<< HEAD
#MYLIBS=-Wl,--export-dynamic -Wl,-Bstatic -lconfig -lproxysql -ldaemon -ljemalloc -lconfig++ -lre2 -lmariadbclient -Wl,-Bdynamic -lpthread -lm -lz -lrt -lcrypto -lssl $(EXTRALINK)
MYLIBS=-Wl,--export-dynamic -Wl,-Bstatic -lconfig -lproxysql -ldaemon -lconfig++ -lre2 -lmariadbclient -Wl,-Bdynamic -lpthread -lm -lz -lrt -lcrypto -lssl $(EXTRALINK)
=======

NOJEMALLOC := $(shell echo $(NOJEMALLOC))
ifeq ($(NOJEMALLOC),1)
MYLIBS=-Wl,--export-dynamic -Wl,-Bstatic -lconfig -lproxysql -ldaemon -lconfig++ -lre2 -lmariadbclient -Wl,-Bdynamic -lpthread -lm -lz -lrt -lcrypto -lssl $(EXTRALINK)
else
MYLIBS=-Wl,--export-dynamic -Wl,-Bstatic -lconfig -lproxysql -ldaemon -ljemalloc -lconfig++ -lre2 -lmariadbclient -Wl,-Bdynamic -lpthread -lm -lz -lrt -lcrypto -lssl $(EXTRALINK)
endif
>>>>>>> 29f8012d

UNAME_S := $(shell uname -s)
ifeq ($(UNAME_S),Linux)
	MYLIBS+= -ldl
endif
ifeq ($(UNAME_S),FreeBSD)
	MYLIBS+= -lexecinfo
endif

LIBPROXYSQLAR=$(LDIR)/libproxysql.a

ODIR= obj

EXECUTABLE=proxysql

_OBJ = main.o proxysql_global.o
OBJ = $(patsubst %,$(ODIR)/%,$(_OBJ))

$(ODIR)/%.o: %.cpp
	$(CXX) -c -o $@ $< $(MYCPPFLAGS) $(CPPFLAGS) -Wall

proxysql: $(ODIR) $(OBJ) $(LIBPROXYSQLAR)
	$(CXX) -o $@ $(OBJ) $(LIBPROXYSQLAR) $(MYCPPFLAGS) $(CPPFLAGS) $(LDIRS) $(LIBS) $(LDFLAGS) $(MYLIBS)

$(ODIR):
	mkdir $(ODIR)

$(LIBPROXYSQLAR):
	cd $(LDIR) && ${MAKE}

default: $(EXECUTABLE)

clean:
	rm -f *.pid $(ODIR)/*.o *~ core $(EXECUTABLE)
<|MERGE_RESOLUTION|>--- conflicted
+++ resolved
@@ -34,18 +34,12 @@
 
 MYCPPFLAGS=-std=c++11 $(IDIRS) $(OPTZ) $(DEBUG)
 LDFLAGS+=
-<<<<<<< HEAD
-#MYLIBS=-Wl,--export-dynamic -Wl,-Bstatic -lconfig -lproxysql -ldaemon -ljemalloc -lconfig++ -lre2 -lmariadbclient -Wl,-Bdynamic -lpthread -lm -lz -lrt -lcrypto -lssl $(EXTRALINK)
-MYLIBS=-Wl,--export-dynamic -Wl,-Bstatic -lconfig -lproxysql -ldaemon -lconfig++ -lre2 -lmariadbclient -Wl,-Bdynamic -lpthread -lm -lz -lrt -lcrypto -lssl $(EXTRALINK)
-=======
-
 NOJEMALLOC := $(shell echo $(NOJEMALLOC))
 ifeq ($(NOJEMALLOC),1)
 MYLIBS=-Wl,--export-dynamic -Wl,-Bstatic -lconfig -lproxysql -ldaemon -lconfig++ -lre2 -lmariadbclient -Wl,-Bdynamic -lpthread -lm -lz -lrt -lcrypto -lssl $(EXTRALINK)
 else
 MYLIBS=-Wl,--export-dynamic -Wl,-Bstatic -lconfig -lproxysql -ldaemon -ljemalloc -lconfig++ -lre2 -lmariadbclient -Wl,-Bdynamic -lpthread -lm -lz -lrt -lcrypto -lssl $(EXTRALINK)
 endif
->>>>>>> 29f8012d
 
 UNAME_S := $(shell uname -s)
 ifeq ($(UNAME_S),Linux)
